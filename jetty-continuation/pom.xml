--- conflicted
+++ resolved
@@ -2,11 +2,7 @@
   <parent>
     <groupId>org.eclipse.jetty</groupId>
     <artifactId>jetty-project</artifactId>
-<<<<<<< HEAD
     <version>8.1.1-SNAPSHOT</version>
-=======
-    <version>7.6.1-SNAPSHOT</version>
->>>>>>> b88f5720
   </parent>
   <modelVersion>4.0.0</modelVersion>
   <artifactId>jetty-continuation</artifactId>
@@ -68,19 +64,11 @@
   </build>
   <dependencies>
     <dependency>
-<<<<<<< HEAD
-     <groupId>${servlet.spec.groupId}</groupId>
-     <artifactId>${servlet.spec.artifactId}</artifactId>
-     <version>${servlet.spec.version}</version>
-     <scope>provided</scope>
-    </dependency>
-=======
-      <groupId>org.eclipse.jetty.orbit</groupId> 
-      <artifactId>javax.servlet</artifactId>
-      <version>3.0.0.v201112011016</version>
+      <groupId>org.mortbay.jetty</groupId> 
+      <artifactId>servlet-api</artifactId>
+      <version>3.0.20100224</version>
       <scope>provided</scope>
     </dependency> 
->>>>>>> b88f5720
     <dependency>
       <groupId>org.mortbay.jetty</groupId> 
       <artifactId>jetty-util</artifactId>
