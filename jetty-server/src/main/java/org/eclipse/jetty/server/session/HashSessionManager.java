//
//  ========================================================================
//  Copyright (c) 1995-2013 Mort Bay Consulting Pty. Ltd.
//  ------------------------------------------------------------------------
//  All rights reserved. This program and the accompanying materials
//  are made available under the terms of the Eclipse Public License v1.0
//  and Apache License v2.0 which accompanies this distribution.
//
//      The Eclipse Public License is available at
//      http://www.eclipse.org/legal/epl-v10.html
//
//      The Apache License v2.0 is available at
//      http://www.opensource.org/licenses/apache2.0.php
//
//  You may elect to redistribute this code under either of these licenses.
//  ========================================================================
//

package org.eclipse.jetty.server.session;

import java.io.DataInputStream;
import java.io.File;
import java.io.FileInputStream;
import java.io.IOException;
import java.io.InputStream;
import java.io.ObjectInputStream;
import java.net.URI;
import java.util.ArrayList;
import java.util.Iterator;
import java.util.Map;
import java.util.Timer;
import java.util.TimerTask;
import java.util.concurrent.ConcurrentHashMap;
import java.util.concurrent.ConcurrentMap;

import javax.servlet.ServletContext;
import javax.servlet.http.HttpServletRequest;

import org.eclipse.jetty.server.handler.ContextHandler;
import org.eclipse.jetty.util.log.Logger;


/* ------------------------------------------------------------ */
/** 
 * HashSessionManager
 * 
 * An in-memory implementation of SessionManager.
 * <p>
 * This manager supports saving sessions to disk, either periodically or at shutdown.
 * Sessions can also have their content idle saved to disk to reduce the memory overheads of large idle sessions.
 * <p>
 * This manager will create it's own Timer instance to scavenge threads, unless it discovers a shared Timer instance
 * set as the "org.eclipse.jetty.server.session.timer" attribute of the ContextHandler.
 *
 */
public class HashSessionManager extends AbstractSessionManager
{
    final static Logger LOG = SessionHandler.LOG;

    protected final ConcurrentMap<String,HashedSession> _sessions=new ConcurrentHashMap<String,HashedSession>();
    private static int __id;
    private Timer _timer;
    private boolean _timerStop=false;
    private TimerTask _task;
    long _scavengePeriodMs=30000;
    long _savePeriodMs=0; //don't do period saves by default
    long _idleSavePeriodMs = 0; // don't idle save sessions by default.
    private TimerTask _saveTask;
    File _storeDir;
    private boolean _lazyLoad=false;
    private volatile boolean _sessionsLoaded=false;
    private boolean _deleteUnrestorableSessions=false;




    /* ------------------------------------------------------------ */
    public HashSessionManager()
    {
        super();
    }

    /* ------------------------------------------------------------ */
    /**
     * @see org.eclipse.jetty.servlet.AbstractSessionManager#doStart()
     */
    @Override
    public void doStart() throws Exception
    {
        super.doStart();

        _timerStop=false;
        ServletContext context = ContextHandler.getCurrentContext();
        if (context!=null)
            _timer=(Timer)context.getAttribute("org.eclipse.jetty.server.session.timer");
        if (_timer==null)
        {
            _timerStop=true;
            _timer=new Timer("HashSessionScavenger-"+__id++, true);
        }

        setScavengePeriod(getScavengePeriod());

        if (_storeDir!=null)
        {
            if (!_storeDir.exists())
                _storeDir.mkdirs();

            if (!_lazyLoad)
                restoreSessions();
        }

        setSavePeriod(getSavePeriod());
    }

    /* ------------------------------------------------------------ */
    /**
     * @see org.eclipse.jetty.servlet.AbstractSessionManager#doStop()
     */
    @Override
    public void doStop() throws Exception
    {
        // stop the scavengers
        synchronized(this)
        {
            if (_saveTask!=null)
                _saveTask.cancel();
            _saveTask=null;
            if (_task!=null)
                _task.cancel();
            _task=null;
            if (_timer!=null && _timerStop)
                _timer.cancel();
            _timer=null;
        }

        // This will callback invalidate sessions - where we decide if we will save
        super.doStop();

        _sessions.clear();

    }

    /* ------------------------------------------------------------ */
    /**
     * @return the period in seconds at which a check is made for sessions to be invalidated.
     */
    public int getScavengePeriod()
    {
        return (int)(_scavengePeriodMs/1000);
    }


    /* ------------------------------------------------------------ */
    @Override
    public int getSessions()
    {
        int sessions=super.getSessions();
        if (LOG.isDebugEnabled())
        {
            if (_sessions.size()!=sessions)
                LOG.warn("sessions: "+_sessions.size()+"!="+sessions);
        }
        return sessions;
    }

    /* ------------------------------------------------------------ */
    /**
     * @return seconds Idle period after which a session is saved
     */
    public int getIdleSavePeriod()
    {
      if (_idleSavePeriodMs <= 0)
        return 0;

      return (int)(_idleSavePeriodMs / 1000);
    }

    /* ------------------------------------------------------------ */
    /**
     * Configures the period in seconds after which a session is deemed idle and saved
     * to save on session memory.
     *
     * The session is persisted, the values attribute map is cleared and the session set to idled.
     *
     * @param seconds Idle period after which a session is saved
     */
    public void setIdleSavePeriod(int seconds)
    {
      _idleSavePeriodMs = seconds * 1000L;
    }

    /* ------------------------------------------------------------ */
    @Override
    public void setMaxInactiveInterval(int seconds)
    {
        super.setMaxInactiveInterval(seconds);
        if (_dftMaxIdleSecs>0&&_scavengePeriodMs>_dftMaxIdleSecs*1000L)
            setScavengePeriod((_dftMaxIdleSecs+9)/10);
    }

    /* ------------------------------------------------------------ */
    /**
     * @param seconds the period is seconds at which sessions are periodically saved to disk
     */
    public void setSavePeriod (int seconds)
    {
        long period = (seconds * 1000L);
        if (period < 0)
            period=0;
        _savePeriodMs=period;

        if (_timer!=null)
        {
            synchronized (this)
            {
                if (_saveTask!=null)
                    _saveTask.cancel();
                if (_savePeriodMs > 0 && _storeDir!=null) //only save if we have a directory configured
                {
                    _saveTask = new TimerTask()
                    {
                        @Override
                        public void run()
                        {
                            try
                            {
                                saveSessions(true);
                            }
                            catch (Exception e)
                            {
                                LOG.warn(e);
                            }
                        }
                    };
                    _timer.schedule(_saveTask,_savePeriodMs,_savePeriodMs);
                }
            }
        }
    }

    /* ------------------------------------------------------------ */
    /**
     * @return the period in seconds at which sessions are periodically saved to disk
     */
    public int getSavePeriod ()
    {
        if (_savePeriodMs<=0)
            return 0;

        return (int)(_savePeriodMs/1000);
    }

    /* ------------------------------------------------------------ */
    /**
     * @param seconds the period in seconds at which a check is made for sessions to be invalidated.
     */
    public void setScavengePeriod(int seconds)
    { 
        if (seconds==0)
            seconds=60;

        long old_period=_scavengePeriodMs;
        long period=seconds*1000L;
        if (period>60000)
            period=60000;
        if (period<1000)
            period=1000;

        _scavengePeriodMs=period;
    
        if (_timer!=null && (period!=old_period || _task==null))
        {
            synchronized (this)
            {
                if (_task!=null)
                    _task.cancel();
                _task = new TimerTask()
                {
                    @Override
                    public void run()
                    {
                        scavenge();
                    }
                };
                _timer.schedule(_task,_scavengePeriodMs,_scavengePeriodMs);
            }
        }
    }

    /* -------------------------------------------------------------- */
    /**
     * Find sessions that have timed out and invalidate them. This runs in the
     * SessionScavenger thread.
     */
    protected void scavenge()
    {
        //don't attempt to scavenge if we are shutting down
        if (isStopping() || isStopped())
            return;

        Thread thread=Thread.currentThread();
        ClassLoader old_loader=thread.getContextClassLoader();
        try
        {
            if (_loader!=null)
                thread.setContextClassLoader(_loader);

            // For each session
            long now=System.currentTimeMillis();
          
            for (Iterator<HashedSession> i=_sessions.values().iterator(); i.hasNext();)
            {
                HashedSession session=i.next();
                long idleTime=session.getMaxInactiveInterval()*1000L; 
                if (idleTime>0&&session.getAccessed()+idleTime<now)
                {
                    // Found a stale session, add it to the list
                    try
                    {
                        session.timeout();
                    }
                    catch (Exception e)
                    {
                        __log.warn("Problem scavenging sessions", e);
                    }
                }
                else if (_idleSavePeriodMs > 0 && session.getAccessed()+_idleSavePeriodMs < now)
                {
                    try
                    {
                        session.idle();
                    }
                    catch (Exception e)
                    {
                        __log.warn("Problem idling session "+ session.getId(), e);
                    }
                }
            }
        }       
        finally
        {
            thread.setContextClassLoader(old_loader);
        }
    }

    /* ------------------------------------------------------------ */
    @Override
    protected void addSession(AbstractSession session)
    {
        if (isRunning())
            _sessions.put(session.getClusterId(),(HashedSession)session);
    }

    /* ------------------------------------------------------------ */
    @Override
    public AbstractSession getSession(String idInCluster)
    {
        if ( _lazyLoad && !_sessionsLoaded)
        {
            try
            {
                restoreSessions();
            }
            catch(Exception e)
            {
                LOG.warn(e);
            }
        }

        Map<String,HashedSession> sessions=_sessions;
        if (sessions==null)
            return null;

        HashedSession session = sessions.get(idInCluster);

        if (session == null && _lazyLoad)
            session=restoreSession(idInCluster);
        if (session == null)
            return null;

        if (_idleSavePeriodMs!=0)
            session.deIdle();

        return session;
    }

    /* ------------------------------------------------------------ */
    @Override
    protected void invalidateSessions() throws Exception
    {
        // Invalidate all sessions to cause unbind events
        ArrayList<HashedSession> sessions=new ArrayList<HashedSession>(_sessions.values());
        int loop=100;
        while (sessions.size()>0 && loop-->0)
        {
            // If we are called from doStop
            if (isStopping() && _storeDir != null && _storeDir.exists() && _storeDir.canWrite())
            {
                // Then we only save and remove the session - it is not invalidated.
                for (HashedSession session : sessions)
                {
                    session.save(false);
                    removeSession(session,false);
                }
            }
            else
            {
                for (HashedSession session : sessions)
                    session.invalidate();
            }

            // check that no new sessions were created while we were iterating
            sessions=new ArrayList<HashedSession>(_sessions.values());
        }
    }
    
    
    
    /* ------------------------------------------------------------ */
    /**
     * @see org.eclipse.jetty.server.SessionManager#renewSessionId(java.lang.String, java.lang.String, java.lang.String, java.lang.String)
     */
    @Override
    public void renewSessionId(String oldClusterId, String oldNodeId, String newClusterId, String newNodeId)
    {
        try
        {
            Map<String,HashedSession> sessions=_sessions;
            if (sessions == null)
                return;

            HashedSession session = sessions.remove(oldClusterId);
            if (session == null)
                return;

            session.remove(); //delete any previously saved session
            session.setClusterId(newClusterId); //update ids
            session.setNodeId(newNodeId);
            session.save(); //save updated session: TODO consider only saving file if idled
            sessions.put(newClusterId, session);
        }
        catch (Exception e)
        {
            LOG.warn(e);
        }
    }

    /* ------------------------------------------------------------ */
    @Override
    protected AbstractSession newSession(HttpServletRequest request)
    {
        return new HashedSession(this, request);
    }

    /* ------------------------------------------------------------ */
    protected AbstractSession newSession(long created, long accessed, String clusterId)
    {
        return new HashedSession(this, created,accessed, clusterId);
    }

    /* ------------------------------------------------------------ */
    @Override
    protected boolean removeSession(String clusterId)
    {
        return _sessions.remove(clusterId)!=null;
    }

    /* ------------------------------------------------------------ */
    public void setStoreDirectory (File dir) throws IOException
    {
        _storeDir=dir.getCanonicalFile();
    }

    /* ------------------------------------------------------------ */
    public File getStoreDirectory ()
    {
        return _storeDir;
    }

    /* ------------------------------------------------------------ */
    public void setLazyLoad(boolean lazyLoad)
    {
        _lazyLoad = lazyLoad;
    }

    /* ------------------------------------------------------------ */
    public boolean isLazyLoad()
    {
        return _lazyLoad;
    }

    /* ------------------------------------------------------------ */
    public boolean isDeleteUnrestorableSessions()
    {
        return _deleteUnrestorableSessions;
    }

    /* ------------------------------------------------------------ */
    public void setDeleteUnrestorableSessions(boolean deleteUnrestorableSessions)
    {
        _deleteUnrestorableSessions = deleteUnrestorableSessions;
    }

    /* ------------------------------------------------------------ */
    public void restoreSessions () throws Exception
    {
        _sessionsLoaded = true;

        if (_storeDir==null || !_storeDir.exists())
        {
            return;
        }

        if (!_storeDir.canRead())
        {
            LOG.warn ("Unable to restore Sessions: Cannot read from Session storage directory "+_storeDir.getAbsolutePath());
            return;
        }

        String[] files = _storeDir.list();
        for (int i=0;files!=null&&i<files.length;i++)
        {
            restoreSession(files[i]);
        }
    }

    /* ------------------------------------------------------------ */
    protected synchronized HashedSession restoreSession(String idInCuster)
    {        
        File file = new File(_storeDir,idInCuster);

        FileInputStream in = null;
        Exception error = null;
        try
        {
            if (file.exists())
            {
                in = new FileInputStream(file);
                HashedSession session = restoreSession(in, null);
                addSession(session, false);
                session.didActivate();
                return session;
            }
        }
        catch (Exception e)
        {
           error = e;
        }
        finally
        {
            if (in != null)
                try {in.close();} catch (Exception x) {__log.ignore(x);}
            
            if (error != null)
            {
                if (isDeleteUnrestorableSessions() && file.exists() && file.getParentFile().equals(_storeDir) )
                {
                    file.delete();
                    LOG.warn("Deleting file for unrestorable session "+idInCuster, error);
                }
                else
<<<<<<< HEAD
                    LOG.warn("Problem restoring session "+idInCuster, error);
=======
                {
                    __log.warn("Problem restoring session "+idInCuster, error);
                }
>>>>>>> 4bed1644
            }
            else
               file.delete(); //delete successfully restored file
        }
        return null;
    }

    /* ------------------------------------------------------------ */
    public void saveSessions(boolean reactivate) throws Exception
    {
        if (_storeDir==null || !_storeDir.exists())
        {
            return;
        }

        if (!_storeDir.canWrite())
        {
            LOG.warn ("Unable to save Sessions: Session persistence storage directory "+_storeDir.getAbsolutePath()+ " is not writeable");
            return;
        }

        for (HashedSession session : _sessions.values())
            session.save(reactivate);
    }

    /* ------------------------------------------------------------ */
    public HashedSession restoreSession (InputStream is, HashedSession session) throws Exception
    {
        /*
         * Take care of this class's fields first by calling
         * defaultReadObject
         */
        DataInputStream in = new DataInputStream(is);
        String clusterId = in.readUTF();
        in.readUTF(); // nodeId
        long created = in.readLong();
        long accessed = in.readLong();
        int requests = in.readInt();

        if (session == null)
            session = (HashedSession)newSession(created, accessed, clusterId);
        session.setRequests(requests);
        int size = in.readInt();
        if (size>0)
        {
            ClassLoadingObjectInputStream ois = new ClassLoadingObjectInputStream(in);
            for (int i=0; i<size;i++)
            {
                String key = ois.readUTF();
                Object value = ois.readObject();
                session.setAttribute(key,value);
            }
            ois.close();
        }
        else
            in.close();
        return session;
    }


    /* ------------------------------------------------------------ */
    /* ------------------------------------------------------------ */
    protected class ClassLoadingObjectInputStream extends ObjectInputStream
    {
        /* ------------------------------------------------------------ */
        public ClassLoadingObjectInputStream(java.io.InputStream in) throws IOException
        {
            super(in);
        }

        /* ------------------------------------------------------------ */
        public ClassLoadingObjectInputStream () throws IOException
        {
            super();
        }

        /* ------------------------------------------------------------ */
        @Override
        public Class<?> resolveClass (java.io.ObjectStreamClass cl) throws IOException, ClassNotFoundException
        {
            try
            {
                return Class.forName(cl.getName(), false, Thread.currentThread().getContextClassLoader());
            }
            catch (ClassNotFoundException e)
            {
                return super.resolveClass(cl);
            }
        }
    }
}<|MERGE_RESOLUTION|>--- conflicted
+++ resolved
@@ -560,13 +560,9 @@
                     LOG.warn("Deleting file for unrestorable session "+idInCuster, error);
                 }
                 else
-<<<<<<< HEAD
-                    LOG.warn("Problem restoring session "+idInCuster, error);
-=======
                 {
                     __log.warn("Problem restoring session "+idInCuster, error);
                 }
->>>>>>> 4bed1644
             }
             else
                file.delete(); //delete successfully restored file
