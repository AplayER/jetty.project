--- conflicted
+++ resolved
@@ -99,13 +99,8 @@
 
     private void addEndpoint(ServerEndpointMetadata metadata) throws DeploymentException
     {
-<<<<<<< HEAD
         JsrCreator creator = new JsrCreator(this,metadata,this.configuration.getFactory().getExtensionFactory());
-        this.configuration.addMapping(new UriTemplatePathSpec(metadata.getPath()),creator);
-=======
-        JsrCreator creator = new JsrCreator(metadata,this.configuration.getFactory().getExtensionFactory());
         this.configuration.addMapping("uri-template|" + metadata.getPath(), creator);
->>>>>>> 51f68dc5
     }
 
     @Override
