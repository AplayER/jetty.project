--- conflicted
+++ resolved
@@ -12,12 +12,7 @@
       <Arg>
         <New class="org.eclipse.jetty.security.HashLoginService">
           <Set name="name">Test Realm</Set>
-<<<<<<< HEAD
-          <Set name="config"><Property name="jetty.home" default="src/test/config"/>realm.properties</Set>
-=======
           <Set name="config"><Property name="jetty.home" default="src/test/config"/>/realm.properties</Set>
-          <Set name="refreshInterval">0</Set>
->>>>>>> e25007cb
         </New>
       </Arg>
     </Call>
