//
//  ========================================================================
//  Copyright (c) 1995-2012 Mort Bay Consulting Pty. Ltd.
//  ------------------------------------------------------------------------
//  All rights reserved. This program and the accompanying materials
//  are made available under the terms of the Eclipse Public License v1.0
//  and Apache License v2.0 which accompanies this distribution.
//
//      The Eclipse Public License is available at
//      http://www.eclipse.org/legal/epl-v10.html
//
//      The Apache License v2.0 is available at
//      http://www.opensource.org/licenses/apache2.0.php
//
//  You may elect to redistribute this code under either of these licenses.
//  ========================================================================
//

package org.eclipse.jetty.start;

import java.io.BufferedReader;
import java.io.Closeable;
import java.io.File;
import java.io.FileFilter;
import java.io.FileInputStream;
import java.io.FileNotFoundException;
import java.io.FileOutputStream;
import java.io.FileReader;
import java.io.FilenameFilter;
import java.io.IOException;
import java.io.InputStream;
import java.io.InputStreamReader;
import java.io.LineNumberReader;
import java.io.OutputStream;
import java.io.PrintStream;
import java.lang.reflect.InvocationTargetException;
import java.lang.reflect.Method;
import java.net.ConnectException;
import java.net.InetAddress;
import java.net.Socket;
import java.net.SocketTimeoutException;
import java.text.SimpleDateFormat;
import java.util.ArrayList;
import java.util.Arrays;
import java.util.Collections;
import java.util.Date;
import java.util.HashSet;
import java.util.List;
import java.util.Locale;
import java.util.Properties;
import java.util.Set;

/*-------------------------------------------*/
/**
 * <p>
 * Main start class. This class is intended to be the main class listed in the MANIFEST.MF of the start.jar archive. It allows an application to be started with
 * the command "java -jar start.jar".
 * </p>
 *
 * <p>
 * The behaviour of Main is controlled by the parsing of the {@link Config} "org/eclipse/start/start.config" file obtained as a resource or file.
 * </p>
 */
public class Main
{
    private static final String START_LOG_FILENAME = "start.log";
    private static final SimpleDateFormat START_LOG_ROLLOVER_DATEFORMAT = new SimpleDateFormat("yyyy_MM_dd-HHmmSSSSS.'" + START_LOG_FILENAME + "'");

    private static final int EXIT_USAGE = 1;
    private static final int ERR_LOGGING = -1;
    private static final int ERR_INVOKE_MAIN = -2;
    private static final int ERR_NOT_STOPPED = -4;
    private static final int ERR_UNKNOWN = -5;
    private boolean _showUsage = false;
    private boolean _dumpVersions = false;
    private boolean _listConfig = false;
    private boolean _listOptions = false;
    private boolean _dryRun = false;
    private boolean _exec = false;
    private final Config _config = new Config();
    private final Set<String> _sysProps = new HashSet<String>();
    private final List<String> _jvmArgs = new ArrayList<String>();
    private String _startConfig = null;

    private String _jettyHome;

    public static void main(String[] args)
    {
        try
        {
            Main main = new Main();
            List<String> arguments = main.expandCommandLine(args);
            List<String> xmls = main.processCommandLine(arguments);
            if (xmls!=null)
                main.start(xmls);
        }
        catch (Throwable e)
        {
            usageExit(e,ERR_UNKNOWN);
        }
    }

    Main() throws IOException
    {
        _jettyHome = System.getProperty("jetty.home",".");
        _jettyHome = new File(_jettyHome).getCanonicalPath();
    }

    public List<String> expandCommandLine(String[] args) throws Exception
    {
        List<String> arguments = new ArrayList<String>();

        // add the command line args and look for start.ini args
        boolean ini = false;
        for (String arg : args)
        {
            if (arg.startsWith("--ini=") || arg.equals("--ini"))
            {
                ini = true;
                if (arg.length() > 6)
                {
                    arguments.addAll(loadStartIni(new File(arg.substring(6))));
                }
            }
            else if (arg.startsWith("--config="))
            {
                _startConfig = arg.substring(9);
            }
            else
            {
                arguments.add(arg);
            }
        }

        // if no non-option inis, add the start.ini and start.d
        if (!ini)
        {
            arguments.addAll(0,parseStartIniFiles());
        }

        return arguments;
    }

    List<String> parseStartIniFiles()
    {
        List<String> ini_args=new ArrayList<String>();
        File start_ini = new File(_jettyHome,"start.ini");
        if (start_ini.exists())
            ini_args.addAll(loadStartIni(start_ini));
<<<<<<< HEAD
           
=======

        File start_d = new File(_jettyHome,"start.d");
        if (start_d.isDirectory())
        {
            File[] inis = start_d.listFiles(new FilenameFilter()
            {
                public boolean accept(File dir, String name)
                {
                    return name.toLowerCase(Locale.ENGLISH).endsWith(".ini");
                }
            });
            Arrays.sort(inis);
            for (File i : inis)
                ini_args.addAll(loadStartIni(i));
        }
>>>>>>> 5ad21612
        return ini_args;
    }

    public List<String> processCommandLine(List<String> arguments) throws Exception
    {
        // The XML Configuration Files to initialize with
        List<String> xmls = new ArrayList<String>();

        // Process the arguments
        int startup = 0;
        for (String arg : arguments)
        {
            if ("--help".equals(arg) || "-?".equals(arg))
            {
                _showUsage = true;
                continue;
            }

            if ("--stop".equals(arg))
            {
                int port = Integer.parseInt(Config.getProperty("STOP.PORT","-1"));
                String key = Config.getProperty("STOP.KEY",null);
                stop(port,key);
                return null;
            }
            
            if ("--stop-wait".equals(arg))
            {
                int port = Integer.parseInt(Config.getProperty("STOP.PORT","-1"));
                String key = Config.getProperty("STOP.KEY",null);
                int timeout = Integer.parseInt(Config.getProperty("STOP.WAIT", "0"));
                stop(port,key, true, timeout);
                return null;  
            }

            if ("--version".equals(arg) || "-v".equals(arg) || "--info".equals(arg))
            {
                _dumpVersions = true;
                continue;
            }

            if ("--list-modes".equals(arg) || "--list-options".equals(arg))
            {
                _listOptions = true;
                continue;
            }

            if ("--list-config".equals(arg))
            {
                _listConfig = true;
                continue;
            }

            if ("--exec-print".equals(arg) || "--dry-run".equals(arg))
            {
                _dryRun = true;
                continue;
            }

            if ("--exec".equals(arg))
            {
                _exec = true;
                continue;
            }

            // Special internal indicator that jetty was started by the jetty.sh Daemon
            if ("--daemon".equals(arg))
            {
                File startDir = new File(System.getProperty("jetty.logs","logs"));
                if (!startDir.exists() || !startDir.canWrite())
                    startDir = new File(".");

                File startLog = new File(startDir, START_LOG_ROLLOVER_DATEFORMAT.format(new Date()));

                if (!startLog.exists() && !startLog.createNewFile())
                {
                    // Output about error is lost in majority of cases.
                    System.err.println("Unable to create: " + startLog.getAbsolutePath());
                    // Toss a unique exit code indicating this failure.
                    usageExit(ERR_LOGGING);
                }

                if (!startLog.canWrite())
                {
                    // Output about error is lost in majority of cases.
                    System.err.println("Unable to write to: " + startLog.getAbsolutePath());
                    // Toss a unique exit code indicating this failure.
                    usageExit(ERR_LOGGING);
                }
                PrintStream logger = new PrintStream(new FileOutputStream(startLog,false));
                System.setOut(logger);
                System.setErr(logger);
                System.out.println("Establishing "+ START_LOG_FILENAME + " on " + new Date());
                continue;
            }

            if (arg.startsWith("-D"))
            {
                String[] assign = arg.substring(2).split("=",2);
                _sysProps.add(assign[0]);
                switch (assign.length)
                {
                    case 2:
                        System.setProperty(assign[0],assign[1]);
                        break;
                    case 1:
                        System.setProperty(assign[0],"");
                        break;
                    default:
                        break;
                }
                continue;
            }

            if (arg.startsWith("-"))
            {
                _jvmArgs.add(arg);
                continue;
            }

            // Is this a Property?
            if (arg.indexOf('=') >= 0)
            {
                String[] assign = arg.split("=",2);

                switch (assign.length)
                {
                    case 2:
                        if ("OPTIONS".equals(assign[0]))
                        {
                            String opts[] = assign[1].split(",");
                            for (String opt : opts)
                                _config.addActiveOption(opt.trim());
                        }
                        else
                        {
                            this._config.setProperty(assign[0],assign[1]);
                        }
                        break;
                    case 1:
                        this._config.setProperty(assign[0],null);
                        break;
                    default:
                        break;
                }

                continue;
            }

            // Anything else is considered an XML file.
            if (xmls.contains(arg))
            {
                System.out.println("WARN: Argument '" + arg + "' specified multiple times. Check start.ini?");
                System.out.println("Use \"java -jar start.jar --help\" for more information.");
            }
            xmls.add(arg);
        }

        return xmls;
    }

    private void usage()
    {
        String usageResource = "org/eclipse/jetty/start/usage.txt";
        InputStream usageStream = getClass().getClassLoader().getResourceAsStream(usageResource);

        if (usageStream == null)
        {
            System.err.println("ERROR: detailed usage resource unavailable");
            usageExit(EXIT_USAGE);
        }

        BufferedReader buf = null;
        try
        {
            buf = new BufferedReader(new InputStreamReader(usageStream));
            String line;

            while ((line = buf.readLine()) != null)
            {
                if (line.endsWith("@") && line.indexOf('@') != line.lastIndexOf('@'))
                {
                    String indent = line.substring(0,line.indexOf("@"));
                    String info = line.substring(line.indexOf('@'),line.lastIndexOf('@'));

                    if (info.equals("@OPTIONS"))
                    {
                        List<String> sortedOptions = new ArrayList<String>();
                        sortedOptions.addAll(_config.getSectionIds());
                        Collections.sort(sortedOptions);

                        for (String option : sortedOptions)
                        {
                            if ("*".equals(option) || option.trim().length() == 0)
                                continue;
                            System.out.print(indent);
                            System.out.println(option);
                        }
                    }
                    else if (info.equals("@CONFIGS"))
                    {
                        File etc = new File(System.getProperty("jetty.home","."),"etc");
                        if (!etc.exists() || !etc.isDirectory())
                        {
                            System.out.print(indent);
                            System.out.println("Unable to find/list " + etc);
                            continue;
                        }

                        File configs[] = etc.listFiles(new FileFilter()
                        {
                            public boolean accept(File path)
                            {
                                if (!path.isFile())
                                {
                                    return false;
                                }

                                String name = path.getName().toLowerCase(Locale.ENGLISH);
                                return (name.startsWith("jetty") && name.endsWith(".xml"));
                            }
                        });

                        List<File> configFiles = new ArrayList<File>();
                        configFiles.addAll(Arrays.asList(configs));
                        Collections.sort(configFiles);

                        for (File configFile : configFiles)
                        {
                            System.out.print(indent);
                            System.out.print("etc/");
                            System.out.println(configFile.getName());
                        }
                    }
                    else if (info.equals("@STARTINI"))
                    {
                        List<String> ini = parseStartIniFiles();
                        if (ini != null && ini.size() > 0)
                        {
                            for (String a : ini)
                            {
                                System.out.print(indent);
                                System.out.println(a);
                            }
                        }
                        else
                        {
                            System.out.print(indent);
                            System.out.println("none");
                        }
                    }
                }
                else
                {
                    System.out.println(line);
                }
            }
        }
        catch (IOException e)
        {
            usageExit(e,EXIT_USAGE);
        }
        finally
        {
            close(buf);
        }
        System.exit(EXIT_USAGE);
    }

    public void invokeMain(ClassLoader classloader, String classname, List<String> args) throws IllegalAccessException, InvocationTargetException,
            NoSuchMethodException, ClassNotFoundException
    {
        Class<?> invoked_class = null;

        try
        {
            invoked_class = classloader.loadClass(classname);
        }
        catch (ClassNotFoundException e)
        {
            e.printStackTrace();
        }

        if (Config.isDebug() || invoked_class == null)
        {
            if (invoked_class == null)
            {
                System.err.println("ClassNotFound: " + classname);
            }
            else
            {
                System.err.println(classname + " " + invoked_class.getPackage().getImplementationVersion());
            }

            if (invoked_class == null)
            {
                usageExit(ERR_INVOKE_MAIN);
                return;
            }
        }

        String argArray[] = args.toArray(new String[0]);

        Class<?>[] method_param_types = new Class[]
        { argArray.getClass() };

        Method main = invoked_class.getDeclaredMethod("main",method_param_types);
        Object[] method_params = new Object[]
        { argArray };
        main.invoke(null,method_params);
    }

    /* ------------------------------------------------------------ */
    public static void close(Closeable c)
    {
        if (c == null)
        {
            return;
        }
        try
        {
            c.close();
        }
        catch (IOException e)
        {
            e.printStackTrace(System.err);
        }
    }

    /* ------------------------------------------------------------ */
    public void start(List<String> xmls) throws IOException, InterruptedException
    {
        // Setup Start / Stop Monitoring
        int port = Integer.parseInt(Config.getProperty("STOP.PORT","-1"));
        String key = Config.getProperty("STOP.KEY",null);
        Monitor monitor = new Monitor(port,key);

        // Load potential Config (start.config)
        List<String> configuredXmls = loadConfig(xmls);

        // No XML defined in start.config or command line. Can't execute.
        if (configuredXmls.isEmpty())
        {
            throw new FileNotFoundException("No XML configuration files specified in start.config or command line.");
        }

        // Normalize the XML config options passed on the command line.
        configuredXmls = resolveXmlConfigs(configuredXmls);

        // Get Desired Classpath based on user provided Active Options.
        Classpath classpath = _config.getActiveClasspath();

        System.setProperty("java.class.path",classpath.toString());
        ClassLoader cl = classpath.getClassLoader();
        if (Config.isDebug())
        {
            System.err.println("java.class.path=" + System.getProperty("java.class.path"));
            System.err.println("jetty.home=" + System.getProperty("jetty.home"));
            System.err.println("java.home=" + System.getProperty("java.home"));
            System.err.println("java.io.tmpdir=" + System.getProperty("java.io.tmpdir"));
            System.err.println("java.class.path=" + classpath);
            System.err.println("classloader=" + cl);
            System.err.println("classloader.parent=" + cl.getParent());
            System.err.println("properties=" + Config.getProperties());
        }

        // Show the usage information and return
        if (_showUsage)
        {
            usage();
            return;
        }

        // Show the version information and return
        if (_dumpVersions)
        {
            showClasspathWithVersions(classpath);
            return;
        }

        // Show all options with version information
        if (_listOptions)
        {
            showAllOptionsWithVersions();
            return;
        }

        if (_listConfig)
        {
            listConfig();
            return;
        }

        // Show Command Line to execute Jetty
        if (_dryRun)
        {
            CommandLineBuilder cmd = buildCommandLine(classpath,configuredXmls);
            System.out.println(cmd.toString());
            return;
        }

        // execute Jetty in another JVM
        if (_exec)
        {
            CommandLineBuilder cmd = buildCommandLine(classpath,configuredXmls);

            ProcessBuilder pbuilder = new ProcessBuilder(cmd.getArgs());
            final Process process = pbuilder.start();
            Runtime.getRuntime().addShutdownHook(new Thread()
            {
                @Override
                public void run()
                {
                    Config.debug("Destroying " + process);
                    process.destroy();
                }
            });

            copyInThread(process.getErrorStream(),System.err);
            copyInThread(process.getInputStream(),System.out);
            copyInThread(System.in,process.getOutputStream());
            monitor.setProcess(process);
            process.waitFor();

            return;
        }

        if (_jvmArgs.size() > 0 || _sysProps.size() > 0)
        {
            System.err.println("WARNING: System properties and/or JVM args set.  Consider using --dry-run or --exec");
        }

        // Set current context class loader to what is selected.
        Thread.currentThread().setContextClassLoader(cl);

        // Invoke the Main Class
        try
        {
            // Get main class as defined in start.config
            String classname = _config.getMainClassname();

            // Check for override of start class (via "jetty.server" property)
            String mainClass = System.getProperty("jetty.server");
            if (mainClass != null)
            {
                classname = mainClass;
            }

            // Check for override of start class (via "main.class" property)
            mainClass = System.getProperty("main.class");
            if (mainClass != null)
            {
                classname = mainClass;
            }

            Config.debug("main.class=" + classname);

            invokeMain(cl,classname,configuredXmls);
        }
        catch (Exception e)
        {
            usageExit(e,ERR_INVOKE_MAIN);
        }
    }

    private void copyInThread(final InputStream in, final OutputStream out)
    {
        new Thread(new Runnable()
        {
            public void run()
            {
                try
                {
                    byte[] buf = new byte[1024];
                    int len = in.read(buf);
                    while (len > 0)
                    {
                        out.write(buf,0,len);
                        len = in.read(buf);
                    }
                }
                catch (IOException e)
                {
                    // e.printStackTrace();
                }
            }

        }).start();
    }

    private String resolveXmlConfig(String xmlFilename) throws FileNotFoundException
    {
        if (!xmlFilename.toLowerCase(Locale.ENGLISH).endsWith(".xml"))
        {
            // Nothing to resolve.
            return xmlFilename;
        }

        File xml = new File(xmlFilename);
        if (xml.exists() && xml.isFile())
        {
            return xml.getAbsolutePath();
        }

        xml = new File(_jettyHome,fixPath(xmlFilename));
        if (xml.exists() && xml.isFile())
        {
            return xml.getAbsolutePath();
        }

        xml = new File(_jettyHome,fixPath("etc/" + xmlFilename));
        if (xml.exists() && xml.isFile())
        {
            return xml.getAbsolutePath();
        }

        throw new FileNotFoundException("Unable to find XML Config: " + xmlFilename);
    }

    CommandLineBuilder buildCommandLine(Classpath classpath, List<String> xmls) throws IOException
    {
        CommandLineBuilder cmd = new CommandLineBuilder(findJavaBin());

        for (String x : _jvmArgs)
        {
            cmd.addArg(x);
        }
        cmd.addRawArg("-Djetty.home=" + _jettyHome);
        for (String p : _sysProps)
        {
            String v = System.getProperty(p);
            cmd.addEqualsArg("-D" + p,v);
        }
        cmd.addArg("-cp");
        cmd.addRawArg(classpath.toString());
        cmd.addRawArg(_config.getMainClassname());

        // Check if we need to pass properties as a file
        Properties properties = Config.getProperties();
        if (properties.size() > 0)
        {
            File prop_file = File.createTempFile("start",".properties");
            if (!_dryRun)
                prop_file.deleteOnExit();
            properties.store(new FileOutputStream(prop_file),"start.jar properties");
            cmd.addArg(prop_file.getAbsolutePath());
        }

        for (String xml : xmls)
        {
            cmd.addRawArg(xml);
        }
        return cmd;
    }

    private String findJavaBin()
    {
        File javaHome = new File(System.getProperty("java.home"));
        if (!javaHome.exists())
        {
            return null;
        }

        File javabin = findExecutable(javaHome,"bin/java");
        if (javabin != null)
        {
            return javabin.getAbsolutePath();
        }

        javabin = findExecutable(javaHome,"bin/java.exe");
        if (javabin != null)
        {
            return javabin.getAbsolutePath();
        }

        return "java";
    }

    private File findExecutable(File root, String path)
    {
        String npath = path.replace('/',File.separatorChar);
        File exe = new File(root,npath);
        if (!exe.exists())
        {
            return null;
        }
        return exe;
    }

    private void showAllOptionsWithVersions()
    {
        Set<String> sectionIds = _config.getSectionIds();

        StringBuffer msg = new StringBuffer();
        msg.append("There ");
        if (sectionIds.size() > 1)
        {
            msg.append("are ");
        }
        else
        {
            msg.append("is ");
        }
        msg.append(String.valueOf(sectionIds.size()));
        msg.append(" OPTION");
        if (sectionIds.size() > 1)
        {
            msg.append("s");
        }
        msg.append(" available to use.");
        System.out.println(msg);
        System.out.println("Each option is listed along with associated available classpath entries,  in the order that they would appear from that mode.");
        System.out.println("Note: If using multiple options (eg: 'Server,servlet,webapp,jms,jmx') "
                + "then overlapping entries will not be repeated in the eventual classpath.");
        System.out.println();
        System.out.printf("${jetty.home} = %s%n",_jettyHome);
        System.out.println();

        for (String sectionId : sectionIds)
        {
            if (Config.DEFAULT_SECTION.equals(sectionId))
            {
                System.out.println("GLOBAL option (Prepended Entries)");
            }
            else if ("*".equals(sectionId))
            {
                System.out.println("GLOBAL option (Appended Entries) (*)");
            }
            else
            {
                System.out.printf("Option [%s]",sectionId);
                if (Character.isUpperCase(sectionId.charAt(0)))
                {
                    System.out.print(" (Aggregate)");
                }
                System.out.println();
            }
            System.out.println("-------------------------------------------------------------");

            Classpath sectionCP = _config.getSectionClasspath(sectionId);

            if (sectionCP.isEmpty())
            {
                System.out.println("Empty option, no classpath entries active.");
                System.out.println();
                continue;
            }

            int i = 0;
            for (File element : sectionCP.getElements())
            {
                String elementPath = element.getAbsolutePath();
                if (elementPath.startsWith(_jettyHome))
                {
                    elementPath = "${jetty.home}" + elementPath.substring(_jettyHome.length());
                }
                System.out.printf("%2d: %20s | %s\n",i++,getVersion(element),elementPath);
            }

            System.out.println();
        }
    }

    private void showClasspathWithVersions(Classpath classpath)
    {
        // Iterate through active classpath, and fetch Implementation Version from each entry (if present)
        // to dump to end user.

        System.out.println("Active Options: " + _config.getActiveOptions());

        if (classpath.count() == 0)
        {
            System.out.println("No version information available show.");
            return;
        }

        System.out.println("Version Information on " + classpath.count() + " entr" + ((classpath.count() > 1)?"ies":"y") + " in the classpath.");
        System.out.println("Note: order presented here is how they would appear on the classpath.");
        System.out.println("      changes to the OPTIONS=[option,option,...] command line option will be reflected here.");

        int i = 0;
        for (File element : classpath.getElements())
        {
            String elementPath = element.getAbsolutePath();
            if (elementPath.startsWith(_jettyHome))
            {
                elementPath = "${jetty.home}" + elementPath.substring(_jettyHome.length());
            }
            System.out.printf("%2d: %20s | %s\n",i++,getVersion(element),elementPath);
        }
    }

    private String fixPath(String path)
    {
        return path.replace('/',File.separatorChar);
    }

    private String getVersion(File element)
    {
        if (element.isDirectory())
        {
            return "(dir)";
        }

        if (element.isFile())
        {
            String name = element.getName().toLowerCase(Locale.ENGLISH);
            if (name.endsWith(".jar"))
            {
                return JarVersion.getVersion(element);
            }
        }

        return "";
    }

    private List<String> resolveXmlConfigs(List<String> xmls) throws FileNotFoundException
    {
        List<String> ret = new ArrayList<String>();
        for (String xml : xmls)
        {
            ret.add(resolveXmlConfig(xml));
        }

        return ret;
    }

    private void listConfig()
    {
        InputStream cfgstream = null;
        try
        {
            cfgstream = getConfigStream();
            byte[] buf = new byte[4096];

            int len = 0;

            while (len >= 0)
            {
                len = cfgstream.read(buf);
                if (len > 0)
                    System.out.write(buf,0,len);
            }
        }
        catch (Exception e)
        {
            usageExit(e,ERR_UNKNOWN);
        }
        finally
        {
            close(cfgstream);
        }
    }

    /**
     * Load Configuration.
     *
     * No specific configuration is real until a {@link Config#getCombinedClasspath(java.util.Collection)} is used to execute the {@link Class} specified by
     * {@link Config#getMainClassname()} is executed.
     *
     * @param xmls
     *            the command line specified xml configuration options.
     * @return the list of xml configurations arriving via command line and start.config choices.
     */
    private List<String> loadConfig(List<String> xmls)
    {
        InputStream cfgstream = null;
        try
        {
            // Pass in xmls.size into Config so that conditions based on "nargs" work.
            _config.setArgCount(xmls.size());

            cfgstream = getConfigStream();

            // parse the config
            _config.parse(cfgstream);

            _jettyHome = Config.getProperty("jetty.home",_jettyHome);
            if (_jettyHome != null)
            {
                _jettyHome = new File(_jettyHome).getCanonicalPath();
                System.setProperty("jetty.home",_jettyHome);
            }

            // Collect the configured xml configurations.
            List<String> ret = new ArrayList<String>();
            ret.addAll(xmls); // add command line provided xmls first.
            for (String xmlconfig : _config.getXmlConfigs())
            {
                // add xmlconfigs arriving via start.config
                if (!ret.contains(xmlconfig))
                {
                    ret.add(xmlconfig);
                }
            }

            return ret;
        }
        catch (Exception e)
        {
            usageExit(e,ERR_UNKNOWN);
            return null; // never executed (just here to satisfy javac compiler)
        }
        finally
        {
            close(cfgstream);
        }
    }

    private InputStream getConfigStream() throws FileNotFoundException
    {
        String config = _startConfig;
        if (config == null || config.length() == 0)
        {
            config = System.getProperty("START","org/eclipse/jetty/start/start.config");
        }

        Config.debug("config=" + config);

        // Look up config as resource first.
        InputStream cfgstream = getClass().getClassLoader().getResourceAsStream(config);

        // resource not found, try filesystem next
        if (cfgstream == null)
        {
            cfgstream = new FileInputStream(config);
        }

        return cfgstream;
    }

    /**
     * Stop a running jetty instance.
     */
    public void stop(int port, String key)
    {
        stop (port,key,false, 0);
    }

    
    public void stop (int port, String key, boolean wait, int timeout)
    {
        int _port = port;
        String _key = key;

        try
        {
            if (_port <= 0)
            {
                System.err.println("STOP.PORT system property must be specified");
            }
            if (_key == null)
            {
                _key = "";
                System.err.println("STOP.KEY system property must be specified");
                System.err.println("Using empty key");
            }

            Socket s = new Socket(InetAddress.getByName("127.0.0.1"),_port);
            if (wait && timeout > 0)
                s.setSoTimeout(timeout*1000);
            try
            {
                OutputStream out = s.getOutputStream();
                out.write((_key + "\r\nstop\r\n").getBytes());
                out.flush();

                if (wait)
                {
                    System.err.println("Waiting"+(timeout > 0 ? (" "+timeout+"sec") : "")+" for jetty to stop");
                    LineNumberReader lin = new LineNumberReader(new InputStreamReader(s.getInputStream()));
                    String response=lin.readLine();
                    if ("Stopped".equals(response))
                        System.err.println("Stopped");
                }
            }
            finally
            {
                s.close();
            }
        }
        catch (SocketTimeoutException e)
        {
            System.err.println("Timed out waiting for stop confirmation");
            System.exit(ERR_UNKNOWN);
        }
        catch (ConnectException e)
        {
            usageExit(e,ERR_NOT_STOPPED);
        }
        catch (Exception e)
        {
            usageExit(e,ERR_UNKNOWN);
        }
    }

    static void usageExit(Throwable t, int exit)
    {
        t.printStackTrace(System.err);
        System.err.println();
        System.err.println("Usage: java -jar start.jar [options] [properties] [configs]");
        System.err.println("       java -jar start.jar --help  # for more information");
        System.exit(exit);
    }

    static void usageExit(int exit)
    {
        System.err.println();
        System.err.println("Usage: java -jar start.jar [options] [properties] [configs]");
        System.err.println("       java -jar start.jar --help  # for more information");
        System.exit(exit);
    }

    /**
     * Convert a start.ini format file into an argument list.
     */
    List<String> loadStartIni(File ini)
    {
        if (!ini.exists())
        {
            System.err.println("Warning - can't find ini file: " + ini);
            // No start.ini found, skip load.
            return Collections.emptyList();
        }

        List<String> args = new ArrayList<String>();

        FileReader reader = null;
        BufferedReader buf = null;
        try
        {
            reader = new FileReader(ini);
            buf = new BufferedReader(reader);

            String arg;
            while ((arg = buf.readLine()) != null)
            {
                arg = arg.trim();
                if (arg.length() == 0 || arg.startsWith("#"))
                {
                    continue;
                }
                
                if (arg.endsWith("/"))
                {
                    try
                    {
                        File start_d = new File(arg);
                        if (!start_d.exists() || !start_d.isDirectory())
                            start_d = new File(_jettyHome,arg);
                        
                        if (start_d.isDirectory())
                        {
                            File[] inis = start_d.listFiles(new FilenameFilter()
                            {
                                @Override
                                public boolean accept(File dir, String name)
                                {
                                    return name.toLowerCase().endsWith(".ini");
                                }
                            });
                            Arrays.sort(inis);
                            
                            for (File i : inis)
                                args.addAll(loadStartIni(i));
     
                            continue;
                        }
                    }
                    catch(Exception e)
                    {
                        e.printStackTrace();
                    }
                }
                
                args.add(arg);
            }
        }
        catch (IOException e)
        {
            usageExit(e,ERR_UNKNOWN);
        }
        finally
        {
            Main.close(buf);
            Main.close(reader);
        }

        return args;
    }

    void addJvmArgs(List<String> jvmArgs)
    {
        _jvmArgs.addAll(jvmArgs);
    }
}<|MERGE_RESOLUTION|>--- conflicted
+++ resolved
@@ -147,25 +147,7 @@
         File start_ini = new File(_jettyHome,"start.ini");
         if (start_ini.exists())
             ini_args.addAll(loadStartIni(start_ini));
-<<<<<<< HEAD
            
-=======
-
-        File start_d = new File(_jettyHome,"start.d");
-        if (start_d.isDirectory())
-        {
-            File[] inis = start_d.listFiles(new FilenameFilter()
-            {
-                public boolean accept(File dir, String name)
-                {
-                    return name.toLowerCase(Locale.ENGLISH).endsWith(".ini");
-                }
-            });
-            Arrays.sort(inis);
-            for (File i : inis)
-                ini_args.addAll(loadStartIni(i));
-        }
->>>>>>> 5ad21612
         return ini_args;
     }
 
@@ -1124,7 +1106,7 @@
                                 @Override
                                 public boolean accept(File dir, String name)
                                 {
-                                    return name.toLowerCase().endsWith(".ini");
+                                    return name.toLowerCase(Locale.ENGLISH).endsWith(".ini");
                                 }
                             });
                             Arrays.sort(inis);
