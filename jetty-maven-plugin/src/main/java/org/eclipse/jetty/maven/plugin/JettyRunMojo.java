//
//  ========================================================================
//  Copyright (c) 1995-2017 Mort Bay Consulting Pty. Ltd.
//  ------------------------------------------------------------------------
//  All rights reserved. This program and the accompanying materials
//  are made available under the terms of the Eclipse Public License v1.0
//  and Apache License v2.0 which accompanies this distribution.
//
//      The Eclipse Public License is available at
//      http://www.eclipse.org/legal/epl-v10.html
//
//      The Apache License v2.0 is available at
//      http://www.opensource.org/licenses/apache2.0.php
//
//  You may elect to redistribute this code under either of these licenses.
//  ========================================================================
//

package org.eclipse.jetty.maven.plugin;

import java.io.BufferedOutputStream;
import org.apache.maven.artifact.Artifact;
import org.apache.maven.plugin.MojoExecutionException;
import org.apache.maven.plugin.MojoFailureException;
import org.apache.maven.plugins.annotations.Parameter;
import org.apache.maven.project.MavenProject;
import org.codehaus.plexus.util.StringUtils;
import org.eclipse.jetty.util.PathWatcher;
import org.eclipse.jetty.util.PathWatcher.PathWatchEvent;
import org.eclipse.jetty.util.resource.Resource;
import org.eclipse.jetty.webapp.WebAppContext;
import org.eclipse.jetty.util.resource.ResourceCollection;
import org.eclipse.jetty.util.resource.JarResource;

import java.io.File;
import java.io.FileOutputStream;
import java.io.IOException;
import java.io.OutputStream;
import java.net.URL;
import java.nio.file.Path;
import java.nio.file.Paths;
import java.util.ArrayList;
import java.util.Collection;
import java.util.Date;
import java.util.HashSet;
import java.util.Iterator;
import java.util.List;
import java.util.Properties;
import java.util.Set;
import java.util.stream.Collector;
import java.util.stream.Collectors;


/**
 *  This goal is used in-situ on a Maven project without first requiring that the project 
 *  is assembled into a war, saving time during the development cycle.
 *  <p>
 *  The plugin forks a parallel lifecycle to ensure that the "compile" phase has been completed before invoking Jetty. This means
 *  that you do not need to explicity execute a "mvn compile" first. It also means that a "mvn clean jetty:run" will ensure that
 *  a full fresh compile is done before invoking Jetty.
 *  <p>
 *  Once invoked, the plugin can be configured to run continuously, scanning for changes in the project and automatically performing a 
 *  hot redeploy when necessary. This allows the developer to concentrate on coding changes to the project using their IDE of choice and have those changes
 *  immediately and transparently reflected in the running web container, eliminating development time that is wasted on rebuilding, reassembling and redeploying.
 *  <p>
 *  You may also specify the location of a jetty.xml file whose contents will be applied before any plugin configuration.
 *  This can be used, for example, to deploy a static webapp that is not part of your maven build. 
 *  <p>
 *  There is a <a href="http://www.eclipse.org/jetty/documentation/current/maven-and-jetty.html">reference guide</a> to the configuration parameters for this plugin.
 * 
 * @goal run
 * @requiresDependencyResolution test
 * @execute phase="test-compile"
 * @description Runs jetty directly from a maven project
 */
public class JettyRunMojo extends AbstractJettyMojo
{
    public static final String DEFAULT_WEBAPP_SRC = "src"+File.separator+"main"+File.separator+"webapp";
    public static final String FAKE_WEBAPP = "webapp-tmp";
    
    

    /**
     * If true, the &lt;testOutputDirectory&gt;
     * and the dependencies of &lt;scope&gt;test&lt;scope&gt;
     * will be put first on the runtime classpath.
     * 
     * @parameter alias="useTestClasspath" default-value="false"
     */
    protected boolean useTestScope;
    
  
    /**
     * The default location of the web.xml file. Will be used
     * if &lt;webApp&gt;&lt;descriptor&gt; is not set.
     * 
     * @parameter default-value="${maven.war.webxml}"
     * @readonly
     */
    protected String webXml;
    
    
    /**
     * The directory containing generated classes.
     *
     * @parameter default-value="${project.build.outputDirectory}"
     * @required
     * 
     */
    protected File classesDirectory;
    
    /**
     * An optional pattern for includes/excludes of classes in the classesDirectory
     * @parameter
     */
    protected ScanPattern scanClassesPattern;
    
    
    
    
    /**
     * The directory containing generated test classes.
     * 
     * @parameter default-value="${project.build.testOutputDirectory}"
     * @required
     */
    protected File testClassesDirectory;
    
    /**
     * An optional pattern for includes/excludes of classes in the testClassesDirectory
     * @parameter
     */
    protected ScanPattern scanTestClassesPattern;
    
   
    
    /**
     * Root directory for all html/jsp etc files
     *
     * @parameter default-value="${maven.war.src}"
     * 
     */
    protected File webAppSourceDirectory;
    
 
    /**
     * List of files or directories to additionally periodically scan for changes. Optional.
     * @parameter
     */
    protected File[] scanTargets;
    
    
    /**
     * List of directories with ant-style &lt;include&gt; and &lt;exclude&gt; patterns
     * for extra targets to periodically scan for changes. Can be used instead of,
     * or in conjunction with &lt;scanTargets&gt;.Optional.
     * @parameter
     */
    protected ScanTargetPattern[] scanTargetPatterns;

    
    /**
     * maven-war-plugin reference
     */
    protected WarPluginInfo warPluginInfo;
    
    
    /**
     * List of deps that are wars
     */
    protected List<Artifact> warArtifacts;
    
    
    protected Resource originalBaseResource;
    

    @Parameter(defaultValue = "${reactorProjects}", readonly = true, required = true)
    private List<MavenProject> reactorProjects;

    /** 
     * @see org.eclipse.jetty.maven.plugin.AbstractJettyMojo#execute()
     */
    @Override
    public void execute() throws MojoExecutionException, MojoFailureException
    {
        if ( !"war".equals( project.getPackaging() ) || skip )
        {
            return;
        }
        warPluginInfo = new WarPluginInfo(project);
        super.execute();
    }
    
    
    
    
    /**
     * Verify the configuration given in the pom.
     * 
     * @see AbstractJettyMojo#checkPomConfiguration()
     */
    public void checkPomConfiguration () throws MojoExecutionException
    {
        // check the location of the static content/jsps etc
        try
        {
            if ((webAppSourceDirectory == null) || !webAppSourceDirectory.exists())
            {  
                getLog().info("webAppSourceDirectory"+(webAppSourceDirectory == null ? " not set." : (webAppSourceDirectory.getAbsolutePath()+" does not exist."))+" Trying "+DEFAULT_WEBAPP_SRC);
                webAppSourceDirectory = new File (project.getBasedir(), DEFAULT_WEBAPP_SRC);             
                if (!webAppSourceDirectory.exists())
                {
                    getLog().info("webAppSourceDirectory "+webAppSourceDirectory.getAbsolutePath()+" does not exist. Trying "+project.getBuild().getDirectory()+File.separator+FAKE_WEBAPP);
                    
                    //try last resort of making a fake empty dir
                    File target = new File(project.getBuild().getDirectory());
                    webAppSourceDirectory = new File(target, FAKE_WEBAPP);
                    if (!webAppSourceDirectory.exists())
                        webAppSourceDirectory.mkdirs();              
                }
            }
            else
                getLog().info( "Webapp source directory = " + webAppSourceDirectory.getCanonicalPath());
        }
        catch (IOException e)
        {
            throw new MojoExecutionException("Webapp source directory does not exist", e);
        }
        
        // check reload mechanic
        if ( !"automatic".equalsIgnoreCase( reload ) && !"manual".equalsIgnoreCase( reload ) )
        {
            throw new MojoExecutionException( "invalid reload mechanic specified, must be 'automatic' or 'manual'" );
        }
        else
        {
            getLog().info("Reload Mechanic: " + reload );
        }
        getLog().info( "nonBlocking:" + nonBlocking );

        // check the classes to form a classpath with
        try
        {
            //allow a webapp with no classes in it (just jsps/html)
            if (classesDirectory != null)
            {
                if (!classesDirectory.exists())
                    getLog().info( "Classes directory "+ classesDirectory.getCanonicalPath()+ " does not exist");
                else
                    getLog().info("Classes = " + classesDirectory.getCanonicalPath());
            }
            else
                getLog().info("Classes directory not set");         
        }
        catch (IOException e)
        {
            throw new MojoExecutionException("Location of classesDirectory does not exist");
        }
    }

   


    @Override
    public void finishConfigurationBeforeStart() throws Exception
    {
        server.setStopAtShutdown(true); //as we will normally be stopped with a cntrl-c, ensure server stopped 
        super.finishConfigurationBeforeStart();
    }




    /** 
     * @see org.eclipse.jetty.maven.plugin.AbstractJettyMojo#configureWebApplication()
     */
    public void configureWebApplication() throws Exception
    {
       super.configureWebApplication();
       
       //Set up the location of the webapp.
       //There are 2 parts to this: setWar() and setBaseResource(). On standalone jetty,
       //the former could be the location of a packed war, while the latter is the location
       //after any unpacking. With this mojo, you are running an unpacked, unassembled webapp,
       //so the two locations should be equal.
       Resource webAppSourceDirectoryResource = Resource.newResource(webAppSourceDirectory.getCanonicalPath());
       if (webApp.getWar() == null)
           webApp.setWar(webAppSourceDirectoryResource.toString());

       //The first time we run, remember the original base dir
       if (originalBaseResource == null)
       {
           if (webApp.getBaseResource() == null)
               originalBaseResource = webAppSourceDirectoryResource;
           else
               originalBaseResource = webApp.getBaseResource();
       }

       //On every subsequent re-run set it back to the original base dir before
       //we might have applied any war overlays onto it
       webApp.setBaseResource(originalBaseResource);

       if (classesDirectory != null)
           webApp.setClasses (classesDirectory);
       if (useTestScope && (testClassesDirectory != null))
           webApp.setTestClasses (testClassesDirectory);

<<<<<<< HEAD
       List<File> dependencyProjects = getDependencyProjects();
       webApp.getClassPathFiles().addAll( dependencyProjects );
       List<Resource> dependencyResources = //
           dependencyProjects.stream() //
               .map( file -> Resource.newResource( file ) ) //
               .collect( Collectors.toList() );
       webApp.getMetaData().getContainerResources().addAll( dependencyResources ); // TODO ask OLamy about this, why are they container resources?
       webApp.setWebInfLib (getDependencyFiles());
       webApp.getDependentProjects().addAll( dependencyResources );
=======
       webApp.setWebInfLib(getDependencyFiles());

       //get copy of a list of war artifacts
       Set<Artifact> matchedWarArtifacts = new HashSet<Artifact>();

       //process any overlays and the war type artifacts
       List<Overlay> overlays = new ArrayList<>();
       for (OverlayConfig config:warPluginInfo.getMavenWarOverlayConfigs())
       {
           //overlays can be individually skipped
           if (config.isSkip())
               continue;

           //an empty overlay refers to the current project - important for ordering
           if (config.isCurrentProject())
           {
               Overlay overlay = new Overlay(config, null);
               overlays.add(overlay);
               continue;
           }

           //if a war matches an overlay config
           Artifact a = getArtifactForOverlay(config, getWarArtifacts());
           if (a != null)
           {
               matchedWarArtifacts.add(a);
               SelectiveJarResource r = new SelectiveJarResource(new URL("jar:"+Resource.toURL(a.getFile()).toString()+"!/"));
               r.setIncludes(config.getIncludes());
               r.setExcludes(config.getExcludes());
               Overlay overlay = new Overlay(config, r);
               overlays.add(overlay);
           }
       }
>>>>>>> 41938b23

       //if we have not already set web.xml location, need to set one up
       if (webApp.getDescriptor() == null)
       {
           //Has an explicit web.xml file been configured to use?
           if (webXml != null)
            {
                Resource r = Resource.newResource(webXml);
                if (r.exists() && !r.isDirectory())
                {
                    webApp.setDescriptor(r.toString());
                }
            }
            
            //Still don't have a web.xml file: try the resourceBase of the webapp, if it is set
            if (webApp.getDescriptor() == null && webApp.getBaseResource() != null)
            {
                Resource r = webApp.getBaseResource().addPath("WEB-INF/web.xml");
                if (r.exists() && !r.isDirectory())
                {
                    webApp.setDescriptor(r.toString());
                }
            }
            
            //Still don't have a web.xml file: finally try the configured static resource directory if there is one
            if (webApp.getDescriptor() == null && (webAppSourceDirectory != null))
            {
                File f = new File (new File (webAppSourceDirectory, "WEB-INF"), "web.xml");
                if (f.exists() && f.isFile())
                {
                   webApp.setDescriptor(f.getCanonicalPath());
                }
            }
       }

       //process any overlays and the war type artifacts
       List<Overlay> overlays = getOverlays();
       unpackOverlays(overlays); //this sets up the base resource collection

       getLog().info( "web.xml file = "+webApp.getDescriptor());       
       getLog().info("Webapp directory = " + webAppSourceDirectory.getCanonicalPath());
    }
    
    private static File toFile(Resource resource)
    {
        try
        {
            return resource.getFile();
        }
        catch ( IOException e )
        {
            throw new RuntimeException( e.getMessage(), e );
        }
    }

    
    /** 
     * @see org.eclipse.jetty.maven.plugin.AbstractJettyMojo#configureScanner()
     */
    public void configureScanner ()
    throws MojoExecutionException
    {
        try
        {
            gatherScannables();
        }
        catch (Exception e)
        {
            throw new MojoExecutionException("Error forming scan list", e);
        }

        scanner.addListener(new PathWatcher.EventListListener()
        {

            @Override
            public void onPathWatchEvents(List<PathWatchEvent> events)
            {
                try
                {
                    boolean reconfigure = false;
                    if (events != null)
                    {
                        for (PathWatchEvent e:events)
                        {
                            if (e.getPath().equals(project.getFile().toPath()))
                            {
                                reconfigure = true;
                                break;
                            }
                        }
                    }

                    restartWebApp(reconfigure);
                }
                catch (Exception e)
                {
                    getLog().error("Error reconfiguring/restarting webapp after change in watched files",e);
                }
            }
        });
    }

    
    public void gatherScannables() throws Exception
    {
        if (webApp.getDescriptor() != null)
        {
            Resource r = Resource.newResource(webApp.getDescriptor());
            scanner.watch(r.getFile().toPath());
        }
        
        if (webApp.getJettyEnvXml() != null)
            scanner.watch(new File(webApp.getJettyEnvXml()).toPath());

        if (webApp.getDefaultsDescriptor() != null)
        {
            if (!WebAppContext.WEB_DEFAULTS_XML.equals(webApp.getDefaultsDescriptor()))
                scanner.watch(new File(webApp.getDefaultsDescriptor()).toPath());
        }

        if (webApp.getOverrideDescriptor() != null)
        {
            scanner.watch(new File(webApp.getOverrideDescriptor()).toPath());
        }
        
        File jettyWebXmlFile = findJettyWebXmlFile(new File(webAppSourceDirectory,"WEB-INF"));
        if (jettyWebXmlFile != null)
        {
            scanner.watch(jettyWebXmlFile.toPath());
        }
        
        //make sure each of the war artifacts is added to the scanner
        for (Artifact a:getWarArtifacts())
        {
            scanner.watch(a.getFile().toPath());
        }
        
        //handle the explicit extra scan targets
        if (scanTargets != null)
        {
            for (File f:scanTargets)
            {
                if (f.isDirectory())
                {
                    PathWatcher.Config config = new PathWatcher.Config(f.toPath());
                    config.setRecurseDepth(PathWatcher.Config.UNLIMITED_DEPTH);
                    scanner.watch(config);
                }
                else
                    scanner.watch(f.toPath());
            }
        }
        
        //handle the extra scan patterns
        if (scanTargetPatterns != null)
        {
            for (ScanTargetPattern p:scanTargetPatterns)
            {
                PathWatcher.Config config = new PathWatcher.Config(p.getDirectory().toPath());
                config.setRecurseDepth(PathWatcher.Config.UNLIMITED_DEPTH);
                for (String pattern:p.getExcludes())
                    config.addExcludeGlobRelative(pattern);
                for (String pattern:p.getIncludes())
                    config.addIncludeGlobRelative(pattern);
                scanner.watch(config);
            }
        }
      

        scanner.watch(project.getFile().toPath());

        if (webApp.getTestClasses() != null && webApp.getTestClasses().exists())
        {
            PathWatcher.Config config = new PathWatcher.Config(webApp.getTestClasses().toPath());
            config.setRecurseDepth(PathWatcher.Config.UNLIMITED_DEPTH);           
            if (scanTestClassesPattern != null)
            {
                for (String p:scanTestClassesPattern.getExcludes())
                    config.addExcludeGlobRelative(p);
                for (String p:scanTestClassesPattern.getIncludes())
                    config.addIncludeGlobRelative(p);
            }
            scanner.watch(config);
        }
        
        if (webApp.getClasses() != null && webApp.getClasses().exists())
        {
            PathWatcher.Config config = new PathWatcher.Config(webApp.getClasses().toPath());
            config.setRecurseDepth(PathWatcher.Config.UNLIMITED_DEPTH);
            if (scanClassesPattern != null)
            {
                for (String p:scanClassesPattern.getExcludes())
                    config.addExcludeGlobRelative(p);

                for (String p:scanClassesPattern.getIncludes())
                    config.addIncludeGlobRelative(p);

            }
            scanner.watch(config);
        }

        if (webApp.getWebInfLib() != null)
        {
            for (File f:webApp.getWebInfLib())
            {
                PathWatcher.Config config = new PathWatcher.Config(f.toPath());
                config.setRecurseDepth(PathWatcher.Config.UNLIMITED_DEPTH);
                scanner.watch(config);
            }
        }
    }

    
    /** 
     * @see org.eclipse.jetty.maven.plugin.AbstractJettyMojo#restartWebApp(boolean)
     */
    public void restartWebApp(boolean reconfigureScanner) throws Exception 
    {
        getLog().info("restarting "+webApp);
        getLog().debug("Stopping webapp ...");
        stopScanner();
        webApp.stop();

        getLog().debug("Reconfiguring webapp ...");
 
        checkPomConfiguration();
        configureWebApplication();

        // check if we need to reconfigure the scanner,
        // which is if the pom changes
        if (reconfigureScanner)
        {
            getLog().info("Reconfiguring scanner after change to pom.xml ...");
            scanner.reset();
            warArtifacts = null;
            configureScanner();
        }

        getLog().debug("Restarting webapp ...");
        webApp.start();
        startScanner();
        getLog().info("Restart completed at "+new Date().toString());
    }
    
    
    
    
    /**
     * @return
     */
    private List<File> getDependencyFiles()
    {
        List<File> dependencyFiles = new ArrayList<>();
        for ( Iterator<Artifact> iter = projectArtifacts.iterator(); iter.hasNext(); )
        {
            Artifact artifact = iter.next();
            
            // Include runtime and compile time libraries, and possibly test libs too
            if(artifact.getType().equals("war"))
            {
                continue;
            }
<<<<<<< HEAD
            
            //check if this dependency is in the reactor
            if (getProjectReferences( artifact, project )!=null)
=======
            MavenProject mavenProject = getProjectReferences( artifact, project );
            if (mavenProject != null)
>>>>>>> 41938b23
            {
                File projectPath = Paths.get(mavenProject.getBuild().getOutputDirectory()).toFile();
                getLog().debug( "Adding project directory " + projectPath.toString() );
                dependencyFiles.add( projectPath );
                continue;
            }

            if (Artifact.SCOPE_PROVIDED.equals(artifact.getScope()))
                continue; //never add dependencies of scope=provided to the webapp's classpath (see also <useProvidedScope> param)

            if (Artifact.SCOPE_TEST.equals(artifact.getScope()) && !useTestScope)
                continue; //only add dependencies of scope=test if explicitly required

            dependencyFiles.add(artifact.getFile());
            getLog().debug( "Adding artifact " + artifact.getFile().getName() + " with scope "+artifact.getScope()+" for WEB-INF/lib " );   
        }
              
        return dependencyFiles; 
    }

    protected MavenProject getProjectReferences( Artifact artifact, MavenProject project )
    {
        if ( project.getProjectReferences() == null || project.getProjectReferences().isEmpty() )
        {
            return null;
        }
        Collection<MavenProject> mavenProjects = project.getProjectReferences().values();
        for ( MavenProject mavenProject : mavenProjects )
        {
            if ( StringUtils.equals( mavenProject.getId(), artifact.getId() ) )
            {
                return mavenProject;
            }
        }
        return null;
    }


    
    
    private List<Overlay> getOverlays()
    throws Exception
    {
        //get copy of a list of war artifacts
        Set<Artifact> matchedWarArtifacts = new HashSet<Artifact>();
        List<Overlay> overlays = new ArrayList<Overlay>();
        for (OverlayConfig config:warPluginInfo.getMavenWarOverlayConfigs())
        {
            //overlays can be individually skipped
            if (config.isSkip())
                continue;

            //an empty overlay refers to the current project - important for ordering
            if (config.isCurrentProject())
            {
                Overlay overlay = new Overlay(config, null);
                overlays.add(overlay);
                continue;
            }

            //if a war matches an overlay config
            Artifact a = getArtifactForOverlay(config, getWarArtifacts());
            if (a != null)
            {
                matchedWarArtifacts.add(a);
                SelectiveJarResource r = new SelectiveJarResource(new URL("jar:"+Resource.toURL(a.getFile()).toString()+"!/"));
                r.setIncludes(config.getIncludes());
                r.setExcludes(config.getExcludes());
                Overlay overlay = new Overlay(config, r);
                overlays.add(overlay);
            }
        }

        //iterate over the left over war artifacts and unpack them (without include/exclude processing) as necessary
        for (Artifact a: getWarArtifacts())
        {
            if (!matchedWarArtifacts.contains(a))
            {
                Overlay overlay = new Overlay(null, Resource.newResource(new URL("jar:"+Resource.toURL(a.getFile()).toString()+"!/")));
                overlays.add(overlay);
            }
        }
        return overlays;
    }


    public void unpackOverlays (List<Overlay> overlays)
            throws Exception
    {
        if (overlays == null || overlays.isEmpty())
            return;

        List<Resource> resourceBaseCollection = new ArrayList<Resource>();

        for (Overlay o:overlays)
        {
            //can refer to the current project in list of overlays for ordering purposes
            if (o.getConfig() != null && o.getConfig().isCurrentProject() && webApp.getBaseResource().exists())
            {
                resourceBaseCollection.add(webApp.getBaseResource()); 
                continue;
            }

            Resource unpacked = unpackOverlay(o);
            //_unpackedOverlayResources.add(unpacked); //remember the unpacked overlays for later so we can delete the tmp files
            resourceBaseCollection.add(unpacked); //add in the selectively unpacked overlay in the correct order to the webapps resource base
            System.err.println("Adding "+unpacked+" to resource base list");
        }

        if (!resourceBaseCollection.contains(webApp.getBaseResource()) && webApp.getBaseResource().exists())
        {
            if (webApp.getBaseAppFirst())
            {
                System.err.println("Adding virtual project first in resource base list");
                resourceBaseCollection.add(0, webApp.getBaseResource());
            }
            else
            {
                System.err.println("Adding virtual project last in resource base list");
                resourceBaseCollection.add(webApp.getBaseResource());
            }
        }
        webApp.setBaseResource(new ResourceCollection(resourceBaseCollection.toArray(new Resource[resourceBaseCollection.size()])));
    }
    



    public  Resource unpackOverlay (Overlay overlay)
    throws IOException
    {
        System.err.println("Unpacking overlay: " + overlay);
        
        if (overlay.getResource() == null)
            return null; //nothing to unpack
   
        //Get the name of the overlayed war and unpack it to a dir of the
        //same name in the temporary directory
        String name = overlay.getResource().getName();
        if (name.endsWith("!/"))
            name = name.substring(0,name.length()-2);
        int i = name.lastIndexOf('/');
        if (i>0)
            name = name.substring(i+1,name.length());
        name = name.replace('.', '_');
        //name = name+(++COUNTER); //add some digits to ensure uniqueness
        File overlaysDir = new File (project.getBuild().getDirectory(), "jetty_overlays");
        File dir = new File(overlaysDir, name);
        System.err.println(" unpack dir exists="+dir.exists());

        //if specified targetPath, unpack to that subdir instead
        File unpackDir = dir;
        if (overlay.getConfig() != null && overlay.getConfig().getTargetPath() != null)
            unpackDir = new File (dir, overlay.getConfig().getTargetPath());

        System.err.println("Unpackdir="+unpackDir+" exists="+unpackDir.exists());
        System.err.println("Overlay resource="+overlay.getResource()+" exists="+overlay.getResource().exists()+" is jarresource="+(overlay.getResource() instanceof JarResource));
        //only unpack if the overlay is newer
        if (!unpackDir.exists() || (overlay.getResource().lastModified() > unpackDir.lastModified()))
        {
            boolean made=unpackDir.mkdirs();
            System.err.println("Unpack dir="+unpackDir.getAbsolutePath()+" exists now="+unpackDir.exists());
            System.err.println("Unpacking! made="+made);
            overlay.getResource().copyTo(unpackDir);
        }

        //use top level of unpacked content
        Resource unpackedOverlay = Resource.newResource(dir.getCanonicalPath());

        System.err.println("Unpacked overlay: "+overlay+" to "+unpackedOverlay);
        return  unpackedOverlay;
    }
    
    /**
     * @return
     */
    private List<Artifact> getWarArtifacts ()
    {
        if (warArtifacts != null)
            return warArtifacts;       
        
        warArtifacts = new ArrayList<>();
        for ( Iterator<Artifact> iter = projectArtifacts.iterator(); iter.hasNext(); )
        {
            Artifact artifact = iter.next();
            if (artifact.getType().equals("war") || artifact.getType().equals("zip"))
            {
                try
                {                  
                    warArtifacts.add(artifact);
                    getLog().info("Dependent war artifact "+artifact.getId());
                }
                catch(Exception e)
                {
                    throw new RuntimeException(e);
                }
            }
        }
        return warArtifacts;
    }

    protected Artifact getArtifactForOverlay (OverlayConfig o, List<Artifact> warArtifacts)
    {
        if (o == null || warArtifacts == null || warArtifacts.isEmpty())
            return null;
        
        for (Artifact a:warArtifacts)
        {
            if (o.matchesArtifact (a.getGroupId(), a.getArtifactId(), a.getClassifier()))
            {
               return a;
            }
        }
        
        return null;
    }
    
    public void convertWebAppToProperties (File propsFile)
    throws Exception
    {
        //work out the configuration based on what is configured in the pom
        if (propsFile.exists())
            propsFile.delete();   

        propsFile.createNewFile();

        Properties props = new Properties();
        //web.xml
        if (webApp.getDescriptor() != null)
        {
            props.put("web.xml", webApp.getDescriptor());
        }
        
        if (webApp.getQuickStartWebDescriptor() != null)
        {
            props.put("quickstart.web.xml", webApp.getQuickStartWebDescriptor().getFile().getAbsolutePath());
        }

        //sort out the context path
        if (webApp.getContextPath() != null)
        {
            props.put("context.path", webApp.getContextPath());       
        }

        //tmp dir
        props.put("tmp.dir", webApp.getTempDirectory().getAbsolutePath());
        //props.put("tmp.dir.persist", Boolean.toString(originalPersistTemp));
        props.put("tmp.dir.persist", Boolean.toString(webApp.isPersistTempDirectory()));

        //send over the calculated resource bases that includes unpacked overlays
        Resource baseResource = webApp.getBaseResource();
        if (baseResource instanceof ResourceCollection)
            props.put("base.dirs", toCSV(((ResourceCollection)webApp.getBaseResource()).getResources()));
        else
            props.put("base.dirs", webApp.getBaseResource().toString());


        //web-inf classes
        if (webApp.getClasses() != null)
        {
            props.put("classes.dir",webApp.getClasses().getAbsolutePath());
        }
        
        if (useTestScope && webApp.getTestClasses() != null)
        {
            props.put("testClasses.dir", webApp.getTestClasses().getAbsolutePath());
        }


        //project dependencies in reactor
        if ( !webApp.getClassPathFiles().isEmpty() )
        {
            StringBuilder stringBuilder = new StringBuilder(); 
            for ( File dependency : webApp.getClassPathFiles() )
            {
                if (dependency.isDirectory())
                {   
                    stringBuilder.append( dependency.getCanonicalPath() ).append( '|' );
                }
            }
            props.put( "projects.classes.dir", stringBuilder.toString() );
        }


        //web-inf lib
        List<File> deps = webApp.getWebInfLib();
        StringBuffer strbuff = new StringBuffer();
        for (int i=0; i<deps.size(); i++)
        {
            File d = deps.get(i);
            strbuff.append(d.getAbsolutePath());
            if (i < deps.size()-1)
                strbuff.append(",");
        }
        props.put("lib.jars", strbuff.toString()); 
        
        //context xml to apply
        if (contextXml != null)
            props.put("context.xml", contextXml);
        
        try (OutputStream out = new BufferedOutputStream(new FileOutputStream(propsFile)))
        {
            props.store(out, "properties for forked webapp");
        }
    }
    

    private String toCSV (List<String> strings)
    {
        if (strings == null)
            return "";
        StringBuffer strbuff = new StringBuffer();
        Iterator<String> itor = strings.iterator();
        while (itor.hasNext())
        {
            strbuff.append(itor.next());
            if (itor.hasNext())
                strbuff.append(",");
        }
        return strbuff.toString();
    }

    private String toCSV (Resource[] resources)
    {
        StringBuffer rb = new StringBuffer();

        for (Resource r:resources)
        {
            if (rb.length() > 0) rb.append(",");
            rb.append(r.toString());
        }        

        return rb.toString();
    }
}<|MERGE_RESOLUTION|>--- conflicted
+++ resolved
@@ -305,51 +305,8 @@
        if (useTestScope && (testClassesDirectory != null))
            webApp.setTestClasses (testClassesDirectory);
 
-<<<<<<< HEAD
-       List<File> dependencyProjects = getDependencyProjects();
-       webApp.getClassPathFiles().addAll( dependencyProjects );
-       List<Resource> dependencyResources = //
-           dependencyProjects.stream() //
-               .map( file -> Resource.newResource( file ) ) //
-               .collect( Collectors.toList() );
-       webApp.getMetaData().getContainerResources().addAll( dependencyResources ); // TODO ask OLamy about this, why are they container resources?
-       webApp.setWebInfLib (getDependencyFiles());
-       webApp.getDependentProjects().addAll( dependencyResources );
-=======
        webApp.setWebInfLib(getDependencyFiles());
 
-       //get copy of a list of war artifacts
-       Set<Artifact> matchedWarArtifacts = new HashSet<Artifact>();
-
-       //process any overlays and the war type artifacts
-       List<Overlay> overlays = new ArrayList<>();
-       for (OverlayConfig config:warPluginInfo.getMavenWarOverlayConfigs())
-       {
-           //overlays can be individually skipped
-           if (config.isSkip())
-               continue;
-
-           //an empty overlay refers to the current project - important for ordering
-           if (config.isCurrentProject())
-           {
-               Overlay overlay = new Overlay(config, null);
-               overlays.add(overlay);
-               continue;
-           }
-
-           //if a war matches an overlay config
-           Artifact a = getArtifactForOverlay(config, getWarArtifacts());
-           if (a != null)
-           {
-               matchedWarArtifacts.add(a);
-               SelectiveJarResource r = new SelectiveJarResource(new URL("jar:"+Resource.toURL(a.getFile()).toString()+"!/"));
-               r.setIncludes(config.getIncludes());
-               r.setExcludes(config.getExcludes());
-               Overlay overlay = new Overlay(config, r);
-               overlays.add(overlay);
-           }
-       }
->>>>>>> 41938b23
 
        //if we have not already set web.xml location, need to set one up
        if (webApp.getDescriptor() == null)
@@ -612,14 +569,8 @@
             {
                 continue;
             }
-<<<<<<< HEAD
-            
-            //check if this dependency is in the reactor
-            if (getProjectReferences( artifact, project )!=null)
-=======
             MavenProject mavenProject = getProjectReferences( artifact, project );
             if (mavenProject != null)
->>>>>>> 41938b23
             {
                 File projectPath = Paths.get(mavenProject.getBuild().getOutputDirectory()).toFile();
                 getLog().debug( "Adding project directory " + projectPath.toString() );
