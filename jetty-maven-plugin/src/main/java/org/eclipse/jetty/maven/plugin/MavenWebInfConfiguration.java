//
//  ========================================================================
//  Copyright (c) 1995-2017 Mort Bay Consulting Pty. Ltd.
//  ------------------------------------------------------------------------
//  All rights reserved. This program and the accompanying materials
//  are made available under the terms of the Eclipse Public License v1.0
//  and Apache License v2.0 which accompanies this distribution.
//
//      The Eclipse Public License is available at
//      http://www.eclipse.org/legal/epl-v10.html
//
//      The Apache License v2.0 is available at
//      http://www.opensource.org/licenses/apache2.0.php
//
//  You may elect to redistribute this code under either of these licenses.
//  ========================================================================
//

package org.eclipse.jetty.maven.plugin;

import java.io.File;
import java.util.ArrayList;
import java.util.Iterator;
import java.util.List;
import java.util.Locale;

import org.eclipse.jetty.util.log.Log;
import org.eclipse.jetty.util.log.Logger;
import org.eclipse.jetty.util.resource.Resource;
import org.eclipse.jetty.webapp.WebAppClassLoader;
import org.eclipse.jetty.webapp.WebAppContext;
import org.eclipse.jetty.webapp.WebInfConfiguration;



/**
 * MavenWebInfConfiguration
 * 
 * WebInfConfiguration to take account of overlaid wars expressed as project dependencies and
 * potential configured via the maven-war-plugin.
 */
public class MavenWebInfConfiguration extends WebInfConfiguration
{
    private static final Logger LOG = Log.getLogger(MavenWebInfConfiguration.class);
    
    /** 
     * @see org.eclipse.jetty.webapp.WebInfConfiguration#configure(org.eclipse.jetty.webapp.WebAppContext)
     */
    public void configure(WebAppContext context) throws Exception
    {
        JettyWebAppContext jwac = (JettyWebAppContext)context;
        
        //put the classes dir and all dependencies into the classpath
        if (jwac.getClassPathFiles() != null)
        {
            if (LOG.isDebugEnabled()) LOG.debug("Setting up classpath ...");
            Iterator itor = jwac.getClassPathFiles().iterator();
            while (itor.hasNext())
                ((WebAppClassLoader)context.getClassLoader()).addClassPath(((File)itor.next()).getCanonicalPath());
        }
        
        super.configure(context);
        
        // knock out environmental maven and plexus classes from webAppContext
        String[] existingServerClasses = context.getServerClasses();
        String[] newServerClasses = new String[2+(existingServerClasses==null?0:existingServerClasses.length)];
        newServerClasses[0] = "org.apache.maven.";
        newServerClasses[1] = "org.codehaus.plexus.";
        System.arraycopy( existingServerClasses, 0, newServerClasses, 2, existingServerClasses.length );
        if (LOG.isDebugEnabled())
        {
            LOG.debug("Server classes:");
            for (int i=0;i<newServerClasses.length;i++)
                LOG.debug(newServerClasses[i]);
        }
        context.setServerClasses( newServerClasses ); 
    }

<<<<<<< HEAD
    
    

    /** 
     * @see org.eclipse.jetty.webapp.WebInfConfiguration#preConfigure(org.eclipse.jetty.webapp.WebAppContext)
     */
    public void preConfigure(WebAppContext context) throws Exception
    {
        super.preConfigure(context);
        ((JettyWebAppContext)context).getDependentProjects()
            .stream().forEach( resource ->  context.getMetaData().addWebInfJar( resource ) );

    }
    
=======
    /** 
     * @see org.eclipse.jetty.webapp.AbstractConfiguration#postConfigure(org.eclipse.jetty.webapp.WebAppContext)
     */
    public void postConfigure(WebAppContext context) throws Exception
    {
        super.postConfigure(context);
    }


    
    
    /** 
     * @see org.eclipse.jetty.webapp.WebInfConfiguration#deconfigure(org.eclipse.jetty.webapp.WebAppContext)
     */
    public void deconfigure(WebAppContext context) throws Exception
    {   
        super.deconfigure(context);
        //restore whatever the base resource was before we might have included overlaid wars
        context.setBaseResource(_originalResourceBase);
        //undo the setting of the overlayed resources
        context.removeAttribute(RESOURCE_BASES_POST_OVERLAY);
    }

    
    

    /** 
     * @see org.eclipse.jetty.webapp.WebInfConfiguration#unpack(org.eclipse.jetty.webapp.WebAppContext)
     */
    @Override
    public void unpack(WebAppContext context) throws IOException
    {
        //Unpack and find base resource as normal
        super.unpack(context);
        
        //Get the base resource for the "virtual" webapp
        _originalResourceBase = context.getBaseResource();

        JettyWebAppContext jwac = (JettyWebAppContext)context;

        //determine sequencing of overlays
        _unpackedOverlayResources = new ArrayList<Resource>();

       

        if (jwac.getOverlays() != null && !jwac.getOverlays().isEmpty())
        {
            List<Resource> resourceBaseCollection = new ArrayList<Resource>();

            for (Overlay o:jwac.getOverlays())
            {
                //can refer to the current project in list of overlays for ordering purposes
                if (o.getConfig() != null && o.getConfig().isCurrentProject() && _originalResourceBase.exists())
                {
                    resourceBaseCollection.add(_originalResourceBase); 
                    LOG.debug("Adding virtual project to resource base list");
                    continue;
                }

                Resource unpacked = unpackOverlay(jwac,o);
                _unpackedOverlayResources.add(unpacked); //remember the unpacked overlays for later so we can delete the tmp files
                resourceBaseCollection.add(unpacked); //add in the selectively unpacked overlay in the correct order to the webapps resource base
                LOG.debug("Adding "+unpacked+" to resource base list");
            }

            if (!resourceBaseCollection.contains(_originalResourceBase) && _originalResourceBase.exists())
            {
                if (jwac.getBaseAppFirst())
                {
                    LOG.debug("Adding virtual project first in resource base list");
                    resourceBaseCollection.add(0, _originalResourceBase);
                }
                else
                {
                    LOG.debug("Adding virtual project last in resource base list");
                    resourceBaseCollection.add(_originalResourceBase);
                }
            }
            jwac.setBaseResource(new ResourceCollection(resourceBaseCollection.toArray(new Resource[resourceBaseCollection.size()])));
        }
        
        jwac.setAttribute(RESOURCE_BASES_POST_OVERLAY, jwac.getBaseResource());
    }

>>>>>>> 41938b23

    /**
     * Get the jars to examine from the files from which we have
     * synthesized the classpath. Note that the classpath is not
     * set at this point, so we cannot get them from the classpath.
     * @param context the web app context
     * @return the list of jars found
     */
    @Override
    protected List<Resource> findJars (WebAppContext context)
    throws Exception
    {
        List<Resource> list = new ArrayList<>();
        JettyWebAppContext jwac = (JettyWebAppContext)context;
        List<File> files = jwac.getWebInfLib();
        if (files != null)
        {
            files.forEach( file -> {
                if (file.getName().toLowerCase(Locale.ENGLISH).endsWith(".jar")
                    || file.isDirectory())
                {
                    try
                    {
                        LOG.debug( " add  resource to resources to examine {}", file );
                        list.add(Resource.newResource(file.toURI()));
                    }
                    catch (Exception e)
                    {
                        LOG.warn("Bad url ", e);
                    }
                }
            } );
        }

        List<Resource> superList = super.findJars(context);
        if (superList != null)
            list.addAll(superList);
        return list;
    }
    
    
    
    

    /** 
     * Add in the classes dirs from test/classes and target/classes
     * @see org.eclipse.jetty.webapp.WebInfConfiguration#findClassDirs(org.eclipse.jetty.webapp.WebAppContext)
     */
    @Override
    protected List<Resource> findClassDirs(WebAppContext context) throws Exception
    {
        List<Resource> list = new ArrayList<>();
        
        JettyWebAppContext jwac = (JettyWebAppContext)context;
        List<File> files = jwac.getWebInfClasses();
        if (files != null)
        {
            files.forEach( file -> {
                if (file.exists() && file.isDirectory())
                {
                    try
                    {
                        list.add(Resource.newResource(file.toURI()));
                    }
                    catch (Exception e)
                    {
                        LOG.warn("Bad url ", e);
                    }
                }
            } );

        }
        
        List<Resource> classesDirs = super.findClassDirs(context);
        if (classesDirs != null)
            list.addAll(classesDirs);
        return list;
    }



}<|MERGE_RESOLUTION|>--- conflicted
+++ resolved
@@ -75,108 +75,6 @@
         }
         context.setServerClasses( newServerClasses ); 
     }
-
-<<<<<<< HEAD
-    
-    
-
-    /** 
-     * @see org.eclipse.jetty.webapp.WebInfConfiguration#preConfigure(org.eclipse.jetty.webapp.WebAppContext)
-     */
-    public void preConfigure(WebAppContext context) throws Exception
-    {
-        super.preConfigure(context);
-        ((JettyWebAppContext)context).getDependentProjects()
-            .stream().forEach( resource ->  context.getMetaData().addWebInfJar( resource ) );
-
-    }
-    
-=======
-    /** 
-     * @see org.eclipse.jetty.webapp.AbstractConfiguration#postConfigure(org.eclipse.jetty.webapp.WebAppContext)
-     */
-    public void postConfigure(WebAppContext context) throws Exception
-    {
-        super.postConfigure(context);
-    }
-
-
-    
-    
-    /** 
-     * @see org.eclipse.jetty.webapp.WebInfConfiguration#deconfigure(org.eclipse.jetty.webapp.WebAppContext)
-     */
-    public void deconfigure(WebAppContext context) throws Exception
-    {   
-        super.deconfigure(context);
-        //restore whatever the base resource was before we might have included overlaid wars
-        context.setBaseResource(_originalResourceBase);
-        //undo the setting of the overlayed resources
-        context.removeAttribute(RESOURCE_BASES_POST_OVERLAY);
-    }
-
-    
-    
-
-    /** 
-     * @see org.eclipse.jetty.webapp.WebInfConfiguration#unpack(org.eclipse.jetty.webapp.WebAppContext)
-     */
-    @Override
-    public void unpack(WebAppContext context) throws IOException
-    {
-        //Unpack and find base resource as normal
-        super.unpack(context);
-        
-        //Get the base resource for the "virtual" webapp
-        _originalResourceBase = context.getBaseResource();
-
-        JettyWebAppContext jwac = (JettyWebAppContext)context;
-
-        //determine sequencing of overlays
-        _unpackedOverlayResources = new ArrayList<Resource>();
-
-       
-
-        if (jwac.getOverlays() != null && !jwac.getOverlays().isEmpty())
-        {
-            List<Resource> resourceBaseCollection = new ArrayList<Resource>();
-
-            for (Overlay o:jwac.getOverlays())
-            {
-                //can refer to the current project in list of overlays for ordering purposes
-                if (o.getConfig() != null && o.getConfig().isCurrentProject() && _originalResourceBase.exists())
-                {
-                    resourceBaseCollection.add(_originalResourceBase); 
-                    LOG.debug("Adding virtual project to resource base list");
-                    continue;
-                }
-
-                Resource unpacked = unpackOverlay(jwac,o);
-                _unpackedOverlayResources.add(unpacked); //remember the unpacked overlays for later so we can delete the tmp files
-                resourceBaseCollection.add(unpacked); //add in the selectively unpacked overlay in the correct order to the webapps resource base
-                LOG.debug("Adding "+unpacked+" to resource base list");
-            }
-
-            if (!resourceBaseCollection.contains(_originalResourceBase) && _originalResourceBase.exists())
-            {
-                if (jwac.getBaseAppFirst())
-                {
-                    LOG.debug("Adding virtual project first in resource base list");
-                    resourceBaseCollection.add(0, _originalResourceBase);
-                }
-                else
-                {
-                    LOG.debug("Adding virtual project last in resource base list");
-                    resourceBaseCollection.add(_originalResourceBase);
-                }
-            }
-            jwac.setBaseResource(new ResourceCollection(resourceBaseCollection.toArray(new Resource[resourceBaseCollection.size()])));
-        }
-        
-        jwac.setAttribute(RESOURCE_BASES_POST_OVERLAY, jwac.getBaseResource());
-    }
-
->>>>>>> 41938b23
 
     /**
      * Get the jars to examine from the files from which we have
