jetty-9.0.0-SNAPSHOT

<<<<<<< HEAD
jetty-8.1.8,v20121105 - 05 November 2012
 + 371170 MongoSessionManager LastAccessTimeTest fails
 + 388675 Non utf8 encoded query strings not decoded to parameter map using
   queryEncoding
 + 388706 Avoid unnecessary indirection through Charset.name
 + 389390 AnnotationConfiguration is ignored if the metadata-complete attribute
   is present in an override descriptor regardless of the value
 + 389452 if web-fragment metadata-complete==true still scan its related jar if
   there there is a ServletContainerInitializer, ensure webapp restarts work
 + 389686 Fix reference to org.eclipse.jetty.util.log.stderr.LONG system
   property in javadoc for StdErrLog
 + 389956 Bad __context set in WebAppContext.start sequence with respect to ENC
   setup
 + 389965 OPTIONS should allow spaces in comma separated list
 + 390108 Servlet 3.0 API for programmatic login doesn't appear to work
 + 390161 Apply DeferredAuthentication fix to jaspi
 + 390163 Implement ServletRegistration.Dynamic.setServletSecurity
 + 390503 http-method-omission element not being processed
 + 390560 The method AnnotationParser.getAnnotationHandlers(String) always
   returns a empty collection.
 + 391080 Multipart temp files can be left on disk from Request.getPart and
   getParts
 + 391082 No exception if multipart input stream incomplete
 + 391188 Files written with Request.getPart().write(filename) should not be
   auto-deleted
 + 391483 fix bad javadoc example in shutdown handler
 + 391622 Be lenient on RFC6265 restriction on duplicate cookie names in same
   response
 + 391623 Add option to --stop to wait for target jetty to stop
 + 391877 org.eclipse.jetty.webapp.FragmentDescriptor incorrectly reporting
   duplicate others for after ordering
 + 392239 Allow no error-code or exception for error-pages
 + 392525 Add option to --stop-wait to specify timeout
 + 392641 JDBC Sessions not scavenged if expired during downtime
 + 392812 MongoSessionIDManager never purges old sessions
=======
jetty-9.0.0.M2 - 05 November 2012
 + 371170 MongoSessionManager LastAccessTimeTest fails
 + 391877 org.eclipse.jetty.webapp.FragmentDescriptor incorrectly reporting
   duplicate others for after ordering
 + 392237 Split jaas from jetty-plus into jetty-jaas and port the
   test-jaas-webapp from codehaus
 + 392239 Allow no error-code or exception for error-pages
 + 392304 fixed intermittent client SSL failure. Correctly compact in flip2fill
 + 392525 Add option to --stop-wait to specify timeout
 + 392641 JDBC Sessions not scavenged if expired during downtime
 + 392812 MongoSessionIDManager never purges old sessions
 + 392959 Review HttpClient.getConversation(long).
>>>>>>> 32d0f950
 + 393014 Mongodb purgevalid using query for purgeinvalid
 + 393015 Mongodb purge not rescheduled
 + 393075 Jetty WebSocket client cannot connect to Tomcat WebSocket Server
 + 393218 add xsd=application/xml mime mapping to defaults
<<<<<<< HEAD
=======
 + 393291 Confusing log entry about (non) existing webAppSourceDirectory
 + 393303 use jetty-web.xml to explicitly add the jetty packages that need
   visability.   This commit also sucked in some changes made to help with the
   documentation process (improving deployer configuration management
>>>>>>> 32d0f950
 + 393363 Use Locale.ENGLISH for all toUpperCase and toLowerCase calls
 + 393368 min websocket version
 + 393383 delay onClose call until closeOut is done
 + 393494 HashSessionManager can't delete unrestorable sessions on Windows
<<<<<<< HEAD
 + JETTY-1547 Jetty does not honor web.xml
   web-app/jsp-config/jsp-property-group/default-content-type

jetty-7.6.8.v20121105 - 05 November 2012
 + 371170 MongoSessionManager LastAccessTimeTest fails
 + 388675 Non utf8 encoded query strings not decoded to parameter map using
   queryEncoding
 + 389686 Fix reference to org.eclipse.jetty.util.log.stderr.LONG system
   property in javadoc for StdErrLog
 + 389956 Bad __context set in WebAppContext.start sequence with respect to ENC
   setup
 + 389965 OPTIONS should allow spaces in comma separated list
 + 390161 Apply DeferredAuthentication fix to jaspi
 + 390560 The method AnnotationParser.getAnnotationHandlers(String) always
   returns a empty collection.
 + 391483 fix bad javadoc example in shutdown handler
 + 391622 Be lenient on RFC6265 restriction on duplicate cookie names in same
   response
 + 391623 Add option to --stop to wait for target jetty to stop
 + 392239 Allow no error-code or exception for error-pages
 + 392525 Add option to --stop-wait to specify timeout
 + 392641 JDBC Sessions not scavenged if expired during downtime
 + 392812 MongoSessionIDManager never purges old sessions
 + 393014 Mongodb purgevalid using query for purgeinvalid
 + 393015 Mongodb purge not rescheduled
 + 393075 Jetty WebSocket client cannot connect to Tomcat WebSocket Server
 + 393218 add xsd=application/xml mime mapping to defaults
 + 393363 Use Locale.ENGLISH for all toUpperCase and toLowerCase calls
 + 393368 min websocket version
 + 393383 delay onClose call until closeOut is done
 + 393494 HashSessionManager can't delete unrestorable sessions on Windows

=======
 + JETTY-1549 jetty-maven-plugin fails to reload the LoginService properly
 + JETTY-1550 virtual WEB-INF not created if project has overlays
>>>>>>> 32d0f950

jetty-9.0.0.M1 - 15 October 2012
 + 369349 directory with spaces --dry-run fix
 + 385049 fix issue with pipelined connections when switching protocols
 + 387896 populate session in SessionAuthentication as a valueBound in addition
   to activation so it is populate when needed
 + 387919 throw EOFException on early eof from client on http requests
 + 387943 Catch CNFE when no jstl jars are installed
 + 387953 jstl does not work with jetty-7 in osgi
 + 388072 GZipFilter incorrectly gzips when Accept-Encoding: gzip; q=0
 + 388073 null session id from cookie causes NPE fixed
 + 388079 AbstractHttpConnection. Flush the buffer before shutting output down
   on error condition
 + 388102 Jetty HttpClient memory leaks when sending larger files
 + 388393 WebAppProvider doesn't work alongside OSGi deployer
 + 388502 handle earlyEOF with 500
 + 388652 Do not flush on handle return if request is suspended
 + 388675 Non utf8 encoded query strings not decoded to parameter map using
   queryEncoding
 + 388706 Avoid unnecessary indirection through Charset.name
 + 388895 Update dependencies for jetty-jndi
 + 389390 AnnotationConfiguration is ignored if the metadata-complete attribute
   is present in an override descriptor regardless of the value
 + 389452 if web-fragment metadata-complete==true still scan its related jar if
   there there is a ServletContainerInitializer, ensure webapp restarts work
 + 389686 Fix reference to org.eclipse.jetty.util.log.stderr.LONG system
   property in javadoc for StdErrLog
 + 389956 Bad __context set in WebAppContext.start sequence with respect to ENC
   setup
 + 389965 OPTIONS should allow spaces in comma separated list
 + 390108 Servlet 3.0 API for programmatic login doesn't appear to work
 + 390161 Apply DeferredAuthentication fix to jaspi
 + 390163 Implement ServletRegistration.Dynamic.setServletSecurity
 + 390256 Remove Jetty6 Support
 + 390263 Sec-WebSocket-Extensions from Chrome and Safari badly handled
 + 390503 http-method-omission element not being processed
 + 390560 The method AnnotationParser.getAnnotationHandlers(String) always
   returns a empty collection.
 + 391080 Multipart temp files can be left on disk from Request.getPart and
   getParts
 + 391082 No exception if multipart input stream incomplete
 + 391140 Implement x-webkit-deflate-frame extension as-used by Chrome/Safari
 + 391188 Files written with Request.getPart().write(filename) should not be
   auto-deleted
 + 391483 fix bad javadoc example in shutdown handler
 + 391588 WebSocket Client does not set masking on close frames
 + 391590 WebSocket client needs ability to set requested extensions
 + 391591 WebSocket client should support x-webkit-deflate-frame
 + 391622 Be lenient on RFC6265 restriction on duplicate cookie names in same
   response
 + 391623 Add option to --stop to wait for target jetty to stop
 + JETTY-1515 Include cookies on 304 responses from DefaultServlet.
 + JETTY-1532 HTTP headers decoded with platform's default encoding
 + JETTY-1541 fixed different behaviour for single byte writes
 + JETTY-1547 Jetty does not honor web.xml
   web-app/jsp-config/jsp-property-group/default-content-type

jetty-9.0.0.M0 - 21 September 2012
 + 380924 xmlconfiguration <Configure and <New supports named constructors,
   including dynamic ordering of parameters
 + 380928 Implement new websocket close code
 + 385448 migrate jetty jmx usage to be annotation based
 + 387928 retire jetty-ajp
 + 389639 set plugin version for jetty-jspc-maven-plugin

jetty-8.1.7.v20120910 - 10 September 2012
 + 388895 Update dependencies for jetty-jndi
 + fix busy logging statement re: sessions

jetty-7.6.7.v20120910 - 10 September 2012
 + 388895 Update dependencies for jetty-jndi
 + fix busy logging statement re: sessions

jetty-8.1.6.v20120903 - 03 September 2012
 + 347130 Empty getResourcePaths due to ZipFileClosedException
 + 367591 Support Env variables in XmlConfiguration.
 + 377055 Prevent webapp classloader leaks
 + 379207 backported fixes from jetty-9 to make hierarchy work
 + 379423 Jetty URL Decoding fails for certain international characters
 + 383304 Reset PrintWriter on response recycle
 + 384847 better name
 + 385049 fix issue with pipelined connections when switching protocols
 + 385651 Message 'Address already in use' not specific enough
 + 385925 make SslContextFactory.setProtocols and
   SslContextFactory.setCipherSuites preserve the order of the given parameters
 + 386010 JspRuntimeContext rewraps System.err
 + 386591 add UnixCrypt note to about.html
 + 386714 used deferred auth for form login and error pages
 + 387896 populate session in SessionAuthentication as a valueBound in addition
   to activation so it is populate when needed
 + 387943 Catch CNFE when no jstl jars are installed
 + 387953 jstl does not work with jetty-7 in osgi
 + 388072 GZipFilter incorrectly gzips when Accept-Encoding: gzip; q=0
 + 388073 null session id from cookie causes NPE fixed
 + 388102 Jetty HttpClient memory leaks when sending larger files
 + 388393 WebAppProvider doesn't work alongside OSGi deployer
 + 388502 handle earlyEOF with 500
 + 388652 Do not flush on handle return if request is suspended
 + JETTY-1501 Setting custom error response message changes page title
 + JETTY-1515 Include cookies on 304 responses from DefaultServlet.
 + JETTY-1527 handle requests with URIs like http://host  (ie no / )
 + JETTY-1529 Ensure new session that has just been authenticated does not get
   renewed
 + JETTY-1532 HTTP headers decoded with platform's default encoding
 + JETTY-1541 fixed different behaviour for single byte writes

jetty-7.6.6.v20120903 - 03 September 2012
 + 347130 Empty getResourcePaths due to ZipFileClosedException
 + 367591 Support Env variables in XmlConfiguration.
 + 377055 Prevent webapp classloader leaks
 + 379207 backported fixes from jetty-9 to make hierarchy work
 + 379423 Jetty URL Decoding fails for certain international characters
 + 383304 Reset PrintWriter on response recycle
 + 384847 better name
 + 385049 fix issue with pipelined connections when switching protocols
 + 385651 Message 'Address already in use' not specific enough
 + 386010 JspRuntimeContext rewraps System.err
 + 386591 add UnixCrypt note to about.html
 + 386714 used deferred auth for form login and error pages
 + 387896 populate session in SessionAuthentication as a valueBound in addition
   to activation so it is populate when needed
 + 387943 Catch CNFE when no jstl jars are installed
 + 387953 jstl does not work with jetty-7 in osgi
 + 388072 GZipFilter incorrectly gzips when Accept-Encoding: gzip; q=0
 + 388073 null session id from cookie causes NPE fixed
 + 388102 Jetty HttpClient memory leaks when sending larger files
 + 388393 WebAppProvider doesn't work alongside OSGi deployer
 + 388502 handle earlyEOF with 500
 + 388652 Do not flush on handle return if request is suspended
 + JETTY-1501 Setting custom error response message changes page title
 + JETTY-1515 Include cookies on 304 responses from DefaultServlet.
 + JETTY-1527 handle requests with URIs like http://host  (ie no / )
 + JETTY-1529 Ensure new session that has just been authenticated does not get
   renewed
 + JETTY-1532 HTTP headers decoded with platform's default encoding
 + JETTY-1541 fixed different behaviour for single byte writes
 + 385925: make SslContextFactory.setProtocols and
   SslContextFactory.setCipherSuites preserve the order of the given parameters

jetty-8.1.5.v20120716 - 16 June 2012
 + 376717 Balancer Servlet with round robin support, contribution, added
   missing license
 + 379250 Server is added to shutdown hook twice
 + 380866 maxIdleTime set to 0 after session migration
 + 381399 Unable to stop a jetty instance that has not finished starting
 + 381401 Print log warning when stop attempt made with incorrect STOP.KEY
 + 381402 Make ContextHandler take set of protected directories
 + 381521 set Vary:Accept-Encoding header for content that might be compressed
 + 381639 CrossOriginFilter does not support Access-Control-Expose-Headers.
 + 381712 Support all declared servlets that implement
   org.apache.jasper.servlet.JspServlet
 + 381825 leave URI params in forwarded requestURI
 + 381876 Monitor should wait for child to finish before exiting.
 + 382343 Jetty XML support for Map is broken.
 + 383251 500 for SocketExceptions
 + 383881 WebSocketHandler sets request as handled
 + 384254 revert change to writable when not dispatched
 + 384280 Implement preliminary ServletRegistrations
 + 384847 CrossOriginFilter is not working.
 + 384896 JDBCSessionManager fails to load existing sessions on oracle when
   contextPath is /
 + 384980 Jetty client unable to recover from Time outs when connection count
   per address hits max.
 + 385138 add getter for session path and max cookie age that seemed to
   disappear in a merge long ago
 + JETTY-1523 It is imposible to map servlet to "/" using
   WebApplicationInitializer
 + JETTY-1525 Show handle status in response debug message
 + JETTY-1530 refine search control on ldap login module

jetty-7.6.5.v20120716 - 16 July 2012
 + 376717 Balancer Servlet with round robin support, contribution, added
   missing license
 + 379250 Server is added to shutdown hook twice
 + 380866 maxIdleTime set to 0 after session migration
 + 381399 Unable to stop a jetty instance that has not finished starting
 + 381401 Print log warning when stop attempt made with incorrect STOP.KEY
 + 381402 Make ContextHandler take set of protected directories
 + 381521 set Vary:Accept-Encoding header for content that might be compressed
 + 381639 CrossOriginFilter does not support Access-Control-Expose-Headers.
 + 381712 Support all declared servlets that implement
   org.apache.jasper.servlet.JspServlet
 + 381825 leave URI params in forwarded requestURI
 + 381876 Monitor should wait for child to finish before exiting.
 + 382343 Jetty XML support for Map is broken.
 + 383251 500 for SocketExceptions
 + 383881 WebSocketHandler sets request as handled
 + 384254 revert change to writable when not dispatched
 + 384847 CrossOriginFilter is not working.
 + 384896 JDBCSessionManager fails to load existing sessions on oracle when
   contextPath is /
 + 384980 Jetty client unable to recover from Time outs when connection count
   per address hits max.
 + JETTY-1525 Show handle status in response debug message
 + JETTY-1530 refine search control on ldap login module

jetty-8.1.4.v20120524 - 24 May 2012
 + 367608 ignore the aysncrequestreadtest as it is known to fail and is waiting
   for a fix
 + 371853 Support bundleentry: protocol for webapp embedded as directory in
   osgi bundle
 + 373620 Add ch.qos.logback.access.jetty to the Import-Package for
   jetty-osgi-boot-logback bundle
 + 376152 apply context resources recursively
 + 376801 Make JAAS login modules useable without jetty infrastructure
 + 377323 Request#getParts() throws ServletException when it should be throwing
   IllegalStateException
 + 377391 Manifest updates to jetty-osgi-boot-logback
 + 377492 NPE if jsp taglibs bundle not deployed
 + 377550 set charset when content type is set
 + 377587 ConnectHandler write will block on partial write
 + 377610 New session not timed out if an old session is invalidated in scope
   of same request
 + 377709 Support for RequestParameterCallback missing
 + 378242 Re-extract war on restart if incomplete extraction
 + 378273 Remove default Bundle-Localization header
 + 378487 Null out contextPath on Request.recycle
 + 379015 Use factored jetty xml config files for defaults
 + 379046 avoid closing idle connections from selector thread
 + 379089 DefaultServlet ignores its resourceBase and uses context's
   ResourceCollection when listing diretories
 + 379194 ProxyServlet enhancement to enable easy creation of alternative
   HttpClient implementations
 + 379909 FormAuthenticator Rembers only the URL of first Request before
   authentication
 + 380034 last modified times taken from JarEntry for JarFile resources
 + 380212 Clear buffer if parsing fails due to full buffer
 + 380222 JettyPolicyRuntimeTest failure

jetty-7.6.4.v20120524 - 24 May 2012
 + 367608 ignore the aysncrequestreadtest as it is known to fail and is waiting
   for a fix
 + 371853 Support bundleentry: protocol for webapp embedded as directory in
   osgi bundle
 + 373620 Add ch.qos.logback.access.jetty to the Import-Package for
   jetty-osgi-boot-logback bundle
 + 376152 apply context resources recursively
 + 376801 Make JAAS login modules useable without jetty infrastructure
 + 377391 Manifest updates to jetty-osgi-boot-logback
 + 377492 NPE when deploying a Web Application Bundle with unresolved
   Require-TldBundle
 + 377550 set charset when content type is set
 + 377587 ConnectHandler write will block on partial write
 + 377610 New session not timed out if an old session is invalidated in scope
   of same request
 + 377709 Support for RequestParameterCallback missing
 + 378242 Re-extract war on restart if incomplete extraction
 + 378273 Remove default Bundle-Localization header
 + 378487 Null out contextPath on Request.recycle
 + 379015 Use factored jetty xml config files for defaults
 + 379046 avoid closing idle connections from selector thread
 + 379089 DefaultServlet ignores its resourceBase and uses context's
   ResourceCollection when listing diretories
 + 379194 ProxyServlet enhancement to enable easy creation of alternative
   HttpClient implementations
 + 379909 FormAuthenticator Rembers only the URL of first Request before
   authentication
 + 380034 last modified times taken from JarEntry for JarFile resources
 + 380212 Clear buffer if parsing fails due to full buffer
 + 380222 JettyPolicyRuntimeTest failure

jetty-8.1.3.v20120416 - 16 April 2012
 + 349110 MultiPartFilter records the content-type in request params
 + 367172 Remove detection for slf4j NOPLogger
 + 372678 Embedded Examples need updates for new LoginService requirement
 + 373269 Make ServletHandler.notFound() method impl do nothing - override to
   send back 404.
 + 373421 address potential race condition related to the nonce queue removing
   the same nonce twice
 + 373952 bind called too frequently on refresh
 + 374018 correctly handle requestperminuted underflow
 + 374152 jetty-all-server MANIFEST contains wrong import:
   javax.servlet.annotation;version="[2.6,3)"
 + 374252 SslConnection.onClose() does not forward to nested connection.
 + 374258 SPDY leaks SSLEngines. Made the test more reliable.
 + 374367 NPE in QueuedThreadPool.dump() with early java6 jvms
 + 374475 Response.sendRedirect does not encode UTF-8 characters properly
 + 374881 Set copyWebInf to false by default
 + 374891 enhancement to how ProxyServlet determines the proxy target
 + 375009 Filter initialization error will throw MultiException
 + 375083 Flow control should take in account window size changes from
   concurrent SETTINGS
 + 375096 If starting a server instance fails in osgi it is cleaned up.
 + 375490 NPE with --help on command line
 + 375509 Stalled stream stalls other streams or session control frames. Now
   using a "death pill" instead of a boolean in order to avoid race conditions
   where DataInfos were read from the queue (but the boolean not updated yet),
   and viceversa.
 + 375594 fixed SSL tests so they are not order dependent
 + 375709 Ensure resolveTempDirectory failure does not deadlock; improve error
   message
 + 375906 Part.getHeader method not case insensitive
 + 375970 HttpServletRequest.getRemoteAddr() returns null when HTTP is over
   SPDY.
 + 376201 HalfClosed state not handled properly. Addendum to restore previous
   behavior, where a closed stream was also half closed.
 + 376324 <max-file-size> is not respected in <multipart-config>
 + JETTY-1495 Ensure dynamic servlet addition does not cause servlets to be
   inited.
 + JETTY-1500 form parameters from multipart request not available via
   request.getParameter
 + JETTY-1504 HttpServletResponseWrapper ignored when using asyncContext?

jetty-7.6.3.v20120416 - 16 April 2012
 + 367172 Remove detection for slf4j NOPLogger
 + 373269 Make ServletHandler.notFound() method impl do nothing - override to
   send back 404.
 + 373421 address potential race condition related to the nonce queue removing
   the same nonce twice
 + 373952 bind called too frequently on refresh
 + 374018 correctly handle requestperminuted underflow
 + 374252 SslConnection.onClose() does not forward to nested connection.
 + 374258 SPDY leaks SSLEngines. Made the test more reliable.
 + 374367 NPE in QueuedThreadPool.dump() with early java6 jvms
 + 374475 Response.sendRedirect does not encode UTF-8 characters properly
 + 374881 Set copyWebInf to false by default
 + 374891 enhancement to how ProxyServlet determines the proxy target
 + 375009 Filter initialization error will throw MultiException
 + 375083 Flow control should take in account window size changes from
   concurrent SETTINGS
 + 375096 If starting a server instance fails in osgi it is cleaned up.
 + 375490 NPE with --help on command line
 + 375509 Stalled stream stalls other streams or session control frames. Now
   using a "death pill" instead of a boolean in order to avoid race conditions
   where DataInfos were read from the queue (but the boolean not updated yet),
   and viceversa.
 + 375594 fixed SSL tests so they are not order dependent
 + 375709 Ensure resolveTempDirectory failure does not deadlock; improve error
   message
 + 375970 HttpServletRequest.getRemoteAddr() returns null when HTTP is over
   SPDY.
 + 376201 HalfClosed state not handled properly. Addendum to restore previous
   behavior, where a closed stream was also half closed.
 + JETTY-1504 HttpServletResponseWrapper ignored when using asyncContext?

jetty-8.1.2.v20120308 - 08 March 2012
 + 370387 SafariWebsocketDraft0Test failure during build.
 + 371168 Update ClientCrossContextSessionTest
 + 372093 handle quotes in Require-Bundle manifest string
 + 372457 Big response + slow clients + pipelined requests cause Jetty spinning
   and eventually closing connections. Added a TODO for a method renaming that
   will happen in the next major release (to avoid break implementers).
 + 372487 JDBCSessionManager does not work with Oracle
 + 372806 Command line should accept relative paths for xml config files
 + 373037 jetty.server.Response.setContentLength(int) should not close a Writer
   when length=0
 + 373162 add improved implementation for getParameterMap(), needs a test
   though and the existing setup doesn't seem like it would easily support the
   needed test so need to do that still
 + 373306 Set default user agent extraction pattern for UserAgentFilter
 + 373567 cert validation issue with ocsp and crldp always being enabled when
   validating turned on fixed
 + 373603 NullPointer in WebServletAnnotation
 + JETTY-1409 GzipFilter will double-compress application/x-gzip content
 + JETTY-1489 WebAppProvider attempts to deploy .svn folder
 + JETTY-1494 .

jetty-7.6.2.v20120308 - 08 March 2012
 + 370387 SafariWebsocketDraft0Test failure during build.
 + 371168 Update ClientCrossContextSessionTest
 + 372093 handle quotes in Require-Bundle manifest string
 + 372457 Big response + slow clients + pipelined requests cause Jetty spinning
   and eventually closing connections. Added a TODO for a method renaming that
   will happen in the next major release (to avoid break implementers).
 + 372487 JDBCSessionManager does not work with Oracle
 + 372806 Command line should accept relative paths for xml config files
 + 373037 jetty.server.Response.setContentLength(int) should not close a Writer
   when length=0
 + 373162 add improved implementation for getParameterMap(), needs a test
   though and the existing setup doesn't seem like it would easily support the
   needed test so need to do that still
 + 373306 Set default user agent extraction pattern for UserAgentFilter
 + 373567 cert validation issue with ocsp and crldp always being enabled when
   validating turned on fixed
 + JETTY-1409 GzipFilter will double-compress application/x-gzip content
 + JETTY-1489 WebAppProvider attempts to deploy .svn folder
 + JETTY-1494 .

jetty-8.1.1.v20120215 - 15 February 2012
 + 369121 simplified test
 + 370120 jvm arguments added via start.ini and --exec are missing spaces
 + 370137 SslContextFactory does not respect order for
   [included|excluded]Protocols() and [included|excluded]CipherSuites().
 + 370368 resolve stack overflow in mongo db session manager
 + 370386 Remove META-INF from jetty distro
 + 371040 nosqlsession needs to call correct super contructor for new sessions
 + 371041 valid was not being set to new mongo db sessions, and the call to
   mongodb api was wrong in isIdInUse
 + 371162 NPE protection for nested security handlers
 + JETTY-1484 Add option for HashSessionManager to delete session files if it
   can't restore them

jetty-7.6.1.v20120215 - 15 February 2012
 + 369121 simplified test
 + 370120 jvm arguments added via start.ini and --exec are missing spaces
 + 370137 SslContextFactory does not respect order for
   [included|excluded]Protocols() and [included|excluded]CipherSuites().
 + 370368 resolve stack overflow in mongo db session manager
 + 370386 Remove META-INF from jetty distro
 + 371040 nosqlsession needs to call correct super contructor for new sessions
 + 371041 valid was not being set to new mongo db sessions, and the call to
   mongodb api was wrong in isIdInUse
 + 371162 NPE protection for nested security handlers
 + JETTY-1484 Add option for HashSessionManager to delete session files if it
   can't restore them

jetty-8.1.0.v20120127 - 27 January 2012
 + 368773 allow authentication to be set by non securityHandler handlers
 + 368992 avoid update key while flushing during a write
 + 369216 turned off the shared resource cache
 + 369349 replace quotes with a space escape method

jetty-7.6.0.v20120127 - 27 January 2012
 + 368773 allow authentication to be set by non securityHandler handlers
 + 368992 avoid update key while flushing during a write
 + 369216 turned off the shared resource cache
 + 369349 replace quotes with a space escape method

jetty-8.1.0.RC5 - 20 January 2012
 + 359329 Prevent reinvocation of LoginModule.login with jaspi for already
   authed user
 + 368632 Remove superfluous removal of org.apache.catalina.jsp_file
 + 368633 fixed configure.dtd resource mappings
 + 368635 moved lifecycle state reporting from toString to dump
 + 368773 process data constraints without realm
 + 368787 always set token view to new header buffers in httpparser
 + 368821 improved test harness
 + 368920 JettyAwareLogger always formats the arguments.
 + 368948 POM for jetty-jndi references unknown version for javax.activation.
 + 368992 NPE in HttpGenerator.prepareBuffers() test case.
 + JETTY-1475 made output state fields volatile to provide memory barrier for
   non dispatched thread IO

jetty-7.6.0.RC5 - 20 January 2012
 + 359329 Prevent reinvocation of LoginModule.login with jaspi for already
   authed user
 + 368632 Remove superfluous removal of org.apache.catalina.jsp_file
 + 368633 fixed configure.dtd resource mappings
 + 368635 moved lifecycle state reporting from toString to dump
 + 368773 process data constraints without realm
 + 368787 always set token view to new header buffers in httpparser
 + 368821 improved test harness
 + 368920 JettyAwareLogger always formats the arguments.
 + 368948 POM for jetty-jndi references unknown version for javax.activation.
 + 368992 avoid non-blocking flush when writing to avoid setting !_writable
   without _writeblocked
 + JETTY-1475 made output state fields volatile to provide memory barrier for
   non dispatched thread IO

jetty-8.1.0.RC4 - 13 January 2012
 + 365048 jetty Http client does not send proxy authentication when requesting
   a Https-resource through a web-proxy.
 + 366774 removed XSS vulnerbility
 + 367099 Upgrade jetty-websocket for RFC 6455 - Addendum.
 + 367433 added tests to investigate
 + 367435 improved D00 test harness
 + 367485 HttpExchange canceled before response do not release connection.
 + 367502 WebSocket connections should be closed when application context is
   stopped.
 + 367548 jetty-osgi-boot must not import the nested package twice
 + 367591 corrected configuration.xml version to 7.6
 + 367635 Added support for start.d directory
 + 367638 limit number of form parameters to avoid DOS
 + 367716 simplified idleTimeout logic
 + 368035 WebSocketClientFactory does not invoke super.doStop().
 + 368060 do not encode sendRedirect URLs
 + 368112 NPE on <jsp-config><taglib> element parsing web.xml
 + 368113 Support servlet mapping to ""
 + 368114 Protect against non-Strings in System properties for Log
 + 368189 WebSocketClientFactory should not manage external thread pool. 368240
   - Improve AggregateLifeCycle handling of shared lifecycles
 + 368215 Remove debug from jaspi
 + 368240 Better handling of locally created ThreadPool. Forgot to null out
   field.
 + 368291 Change warning to info for NoSuchFieldException on
   BeanELResolver.properties
 + JETTY-1467 close half closed when idle

jetty-7.6.0.RC4 - 13 January 2012
 + 365048 jetty Http client does not send proxy authentication when requesting
   a Https-resource through a web-proxy.
 + 366774 removed XSS vulnerbility
 + 367099 Upgrade jetty-websocket for RFC 6455 - Addendum.
 + 367716 simplified maxIdleTime logic
 + 368035 WebSocketClientFactory does not invoke super.doStop().
 + 368060 do not encode sendRedirect URLs
 + 368114 Protect against non-Strings in System properties for Log
 + 368189 WebSocketClientFactory should not manage external thread pool.
 + 368215 Remove debug from jaspi
 + 368240 Improve AggregateLifeCycle handling of shared lifecycles
 + 368291 Change warning to info for NoSuchFieldException on
   BeanELResolver.properties

jetty-8.1.0.RC2 - 22 December 2011
 + 359329 jetty-jaspi must exports its packages. jetty-plus must import
   javax.security
 + 364638 HttpParser closes if data received while seeking EOF. Tests fixed to
   cope
 + 364921 Made test less time sensitive
 + 364936 use Resource for opening URL streams
 + 365267 NullPointerException in bad Address
 + 365375 ResourceHandler should be a HandlerWrapper
 + 365750 Support WebSocket over SSL, aka wss://
 + 365932 Produce jetty-websocket aggregate jar for android use
 + 365947 Set headers for Auth failure and retry in http-spi
 + 366316 Superfluous printStackTrace on 404
 + 366342 Dont persist DosFilter trackers in http session
 + 366730 pass the time idle to onIdleExpire
 + 367048 test harness for guard on suspended requests
 + 367175 SSL 100% CPU spin in case of blocked write and RST.
 + 367219 WebSocketClient.open() fails when URI uses default ports.
 + 367383 jsp-config element must be returned for
   ServletContext.getJspConfigDescriptor
 + JETTY-1460 suppress PrintWriter exceptions
 + JETTY-1463 websocket D0 parser should return progress even if no fill done
 + JETTY-1465 NPE in ContextHandler.toString

jetty-7.6.0.RC3 - 05 January 2012
 + 367433 added tests to investigate
 + 367435 improved D00 test harness
 + 367485 HttpExchange canceled before response do not release connection.
 + 367502 WebSocket connections should be closed when application context is
   stopped.
 + 367591 corrected configuration.xml version to 7.6
 + 367635 Added support for start.d directory
 + 367638 limit number of form parameters to avoid DOS
 + JETTY-1467 close half closed when idle

jetty-7.6.0.RC2 - 22 December 2011
 + 364638 HttpParser closes if data received while seeking EOF. Tests fixed to
   cope
 + 364921 Made test less time sensitive for ssl
 + 364936 use Resource for opening URL streams
 + 365267 NullPointerException in bad Address
 + 365375 ResourceHandler should be a HandlerWrapper
 + 365750 Support WebSocket over SSL, aka wss://
 + 365932 Produce jetty-websocket aggregate jar for android use
 + 365947 Set headers for Auth failure and retry in http-spi
 + 366316 Superfluous printStackTrace on 404
 + 366342 Dont persist DosFilter trackers in http session
 + 366730 pass the time idle to onIdleExpire
 + 367048 test harness for guard on suspended requests
 + 367175 SSL 100% CPU spin in case of blocked write and RST.
 + 367219 WebSocketClient.open() fails when URI uses default ports.
 + JETTY-1460 suppress PrintWriter exceptions
 + JETTY-1463 websocket D0 parser should return progress even if no fill done
 + JETTY-1465 NPE in ContextHandler.toString

jetty-8.1.0.RC1 - 06 December 2011
 + 360245 The version of the javax.servlet packages to import is 2.6 instead of
   3.0
 + 365370 ServletHandler can fall through to nested handler

jetty-8.1.0.RC0 - 30 November 2011
 + 352565 cookie httponly flag ignored
 + 353285 ServletSecurity annotation ignored
 + 357163 jetty 8 ought to proxy jetty8 javadocs
 + 357209 JSP tag listeners not called
 + 360051 SocketConnectionTest.testServerClosedConnection is excluded.
 + 361135 Allow session cookies to NEVER be marked as secure, even on HTTPS
   requests.
 + 362249 update shell scripts to jetty8
 + 363878 Add ecj compiler to jetty-8 for jsp
 + 364283 can't parse the servlet multipart-config for the web.xml
 + 364430 Support web.xml enabled state for servlets

jetty-7.6.0.RC5 - 20 January 2012
 + 359329 Prevent reinvocation of LoginModule.login with jaspi for already
   authed user
 + 368632 Remove superfluous removal of org.apache.catalina.jsp_file
 + 368633 fixed configure.dtd resource mappings
 + 368635 moved lifecycle state reporting from toString to dump
 + 368773 process data constraints without realm
 + 368787 always set token view to new header buffers in httpparser
 + 368821 improved test harness
 + 368920 JettyAwareLogger always formats the arguments.
 + 368948 POM for jetty-jndi references unknown version for javax.activation.
 + 368992 avoid non-blocking flush when writing to avoid setting !_writable
   without _writeblocked
 + JETTY-1475 made output state fields volatile to provide memory barrier for
   non dispatched thread IO

jetty-7.6.0.RC4 - 13 January 2012
 + 365048 jetty Http client does not send proxy authentication when requesting
   a Https-resource through a web-proxy.
 + 366774 removed XSS vulnerbility
 + 367099 Upgrade jetty-websocket for RFC 6455 - Addendum.
 + 367716 simplified idleTimeout logic
 + 368035 WebSocketClientFactory does not invoke super.doStop().
 + 368060 do not encode sendRedirect URLs
 + 368114 Protect against non-Strings in System properties for Log
 + 368189 WebSocketClientFactory should not manage external thread pool.
 + 368215 Remove debug from jaspi
 + 368240 Improve AggregateLifeCycle handling of shared lifecycles
 + 368291 Change warning to info for NoSuchFieldException on
   BeanELResolver.properties

jetty-7.6.0.RC3 - 05 January 2012
 + 367433 added tests to investigate
 + 367435 improved D00 test harness
 + 367485 HttpExchange canceled before response do not release connection.
 + 367502 WebSocket connections should be closed when application context is
   stopped.
 + 367591 corrected configuration.xml version to 7.6
 + 367635 Added support for start.d directory
 + 367638 limit number of form parameters to avoid DOS
 + JETTY-1467 close half closed when idle

jetty-7.6.0.RC2 - 22 December 2011
 + 364638 HttpParser closes if data received while seeking EOF. Tests fixed to
   cope
 + 364921 Made test less time sensitive for ssl
 + 364936 use Resource for opening URL streams
 + 365267 NullPointerException in bad Address
 + 365375 ResourceHandler should be a HandlerWrapper
 + 365750 Support WebSocket over SSL, aka wss://
 + 365932 Produce jetty-websocket aggregate jar for android use
 + 365947 Set headers for Auth failure and retry in http-spi
 + 366316 Superfluous printStackTrace on 404
 + 366342 Dont persist DosFilter trackers in http session
 + 366730 pass the time idle to onIdleExpire
 + 367048 test harness for guard on suspended requests
 + 367175 SSL 100% CPU spin in case of blocked write and RST.
 + 367219 WebSocketClient.open() fails when URI uses default ports.
 + JETTY-1460 suppress PrintWriter exceptions
 + JETTY-1463 websocket D0 parser should return progress even if no fill done
 + JETTY-1465 NPE in ContextHandler.toString

jetty-7.6.0.RC1 - 04 December 2011
 + 352565 cookie httponly flag ignored
 + 353285 ServletSecurity annotation ignored
 + 357163 jetty 8 ought to proxy jetty8 javadocs
 + 357209 JSP tag listeners not called
 + 360051 SocketConnectionTest.testServerClosedConnection is excluded.
 + 361135 Allow session cookies to NEVER be marked as secure, even on HTTPS
   requests.
 + 362249 update shell scripts to jetty8
 + 363878 Add ecj compiler to jetty-8 for jsp
 + 364283 can't parse the servlet multipart-config for the web.xml
 + 364430 Support web.xml enabled state for servlets
 + 365370 ServletHandler can fall through to nested handler

jetty-7.6.0.RC0 - 29 November 2011
 + 349110 fixed bypass chunk handling
 + 360546 handle set count exceeding max integer
 + 362111 StdErrLog.isDebugEnabled() returns true too often
 + 362113 Improve Test Coverage of org.eclipse.jetty.util.log classes
 + 362407 setTrustStore(Resource) -> setTrustStoreResource(R)
 + 362447 add setMaxNonceAge() to DigestAuthenticator
 + 362468 NPE at line org.eclipse.jetty.io.BufferUtil.putHexInt
 + 362614 NPE in accepting connection
 + 362626 IllegalStateException thrown when SslContextFactory preconfigured
   with SSLContext
 + 362696 expand virtual host configuration options to ContextHandler and add
   associated test case for new behavior
 + 362742 improved UTF8 exception reason
 + 363124 improved websocket close handling
 + 363381 Throw IllegalStateException if Request uri is null on getServerName
 + 363408 GzipFilter should not attempt to compress HTTP status 204
 + 363488 ShutdownHandler use stopper thread
 + 363718 Setting java.rmi.server.hostname in jetty-jmx.xml
 + 363757 partial fix
 + 363785 StdErrLog must use system-dependent EOL.
 + 363943 ignore null attribute values
 + 363993 EOFException parsing HEAD response in HttpTester
 + 364638 SCEP does idle timestamp checking. New setCheckForIdle method
   controls onIdleExpired callback. 364921 a second onIdleExpired callback will
   result in close rather than a shutdown output.
 + 364657 Support HTTP only cookies from standard API
 + JETTY-1442 add _hostHeader setter for ProxyRule
 + Refactored NIO layer for better half close handling

jetty-8.0.4.v20111024 - 24 October 2011
 + 358263 JDBCSessionIdManager add setDatasource(DataSource) method
 + 358649 Replace existing StdErrLog system properties for DEBUG/IGNORED with
   LEVEL instead.
 + 360836 Accept parameters with bad UTF-8. Use replacement character
 + 360912 CrossOriginFilter does not send Access-Control-Allow-Origin on
   responses. 355103 Make allowCredentials default to true in
   CrossOriginFilter.
 + 360938 Connections closed after a while.
 + 361135 secure cookies for sessions
 + 361319 Log initialization does not catch correct exceptions on all jvms
 + 361325 359292 Allow KeyStore to be set
 + 361456 release timer task on connection failed
 + 361655 ExecutorThreadPool.isLowOnThreads() returns wrong value.
 + JETTY-1444 start threadpool before selector manager

jetty-7.5.4.v20111024 - 24 October 2011
 + 358263 JDBCSessionIdManager add setDatasource(DataSource) method
 + 358649 Replace existing StdErrLog system properties for DEBUG/IGNORED with
   LEVEL instead.
 + 360836 Accept parameters with bad UTF-8. Use replacement character
 + 360912 CrossOriginFilter does not send Access-Control-Allow-Origin on
   responses. 355103 Make allowCredentials default to true in
   CrossOriginFilter.
 + 360938 Connections closed after a while.
 + 361319 Log initialization does not catch correct exceptions on all jvms
 + 361325 359292 Allow KeyStore to be set
 + 361456 release timer task on connection failed
 + 361655 ExecutorThreadPool.isLowOnThreads() returns wrong value.
 + JETTY-1444 start threadpool before selector manager

jetty-8.0.3.v20111011 - 11 October 2011
 + 348978 migrate jetty-http-spi
 + 358649 StdErrLog system properties for package/class logging LEVEL.

jetty-8.0.2.v20111006 - 06 October 2011
 + 336443 add missing comma in DigestAuthenticator string
 + 342161 ScannerTest fails intermittently on Mac OS X
 + 346419 testing HttpClient FDs
 + 353267 Request._parameters initialization bug
 + 353509 jetty-client unit tests are running too long
 + 353627 Basic Auth checks that Basic method has been send
 + 356144 Allow SelectorManager thread priority to be set
 + 356274 Start SSL socket factory in call to open()
 + 357163 jetty 8 ought to proxy jetty8 javadocs
 + 357178 websockets draft 14 support
 + 357188 Send content buffer directly
 + 357209 JSP tag listeners not called
 + 357216 Logging via Log4J does not expand braces in format strings
 + 357240 more half close refinements
 + 357338 remove debug
 + 357672 resolve issue with serializing pojos with mongodb session manager,
   thanks to john simone for the discovery and fix
 + 357959 Include javadoc in distribution
 + 358027 NullPointerException in ResourceHandler with jetty-stylesheet.css
 + 358035 idle time only active if > 0
 + 358147 Add catch for UnknownHostException to fix leaky file descriptor in
   client
 + 358164 Dispatch from servlet to handler
 + 358263 add method for osgi users to register a driver as Class.forName does
   not work for them
 + 358649 StdErrLog system properties for package/class logging LEVEL.
 + 358674 Still allows sslv3 for now
 + 358687 Updated jsp does not scan for system tlds Fixed pattern.
 + 358784 JSP broken on Java 1.5
 + 358925 bit more javadoc on usage
 + 358959 File descriptor leak with UnresolvedAddressException
 + 359309 adjust previous test for servletPath to include pathInfo
 + 359673 updated websocket version handling
 + 359675 Principal != String, fix for issue in property file login manager
 + 360051 SocketConnectionTest.testServerClosedConnection is excluded.
 + 360066 jsps referenced in web.xml <jsp-file> elements do not compile
 + JETTY-1130 Access Sessions from HashSessionIdManager
 + JETTY-1277 Fixed sendRedirect encoding of relative locations
 + JETTY-1322 idle sweeper checks for closed endp
 + JETTY-1377 extra logging for busy selector
 + JETTY-1378 new sys property for the latest jsp-impl to force the use of the
   JDTCompiler when running in OSGi.
 + JETTY-1414 applied to PropertyUserStore
 + JETTY-1415 Start/Stop Server and Client only once in test, code format
 + JETTY-1420 Set Host header for new request in RedirectListener
 + JETTY-1421 Implement RedirectListener.onException,onConnectionFailed
 + JETTY-1423 force connection to be closed returned
 + JETTY-1430 local JNDI contexts don't carry environment
 + JETTY-1434 Add a jsp that exercises jstl.
 + JETTY-1439 space in directory installation path causes classloader problem

jetty-7.5.3.v20111011 - 11 October 2011
 + 348978 migrate jetty-http-spi
 + 358649 StdErrLog system properties for package/class logging LEVEL.

jetty-7.5.2.v20111006 - 06 October 2011
 + 336443 check nonce count is increasing
 + 342161 ScannerTest fails intermittently on Mac OS X
 + 346419 testing HttpClient FDs
 + 353267 Request._parameters initialization bug
 + 353509 jetty-client unit tests are running too long
 + 353627 Basic Auth checks that Basic method has been send
 + 356144 Allow SelectorManager thread priority to be set
 + 356274 Start SSL socket factory in call to open()
 + 357178 websockets draft 14 support
 + 357188 Send content buffer directly
 + 357209 JSP tag listeners not called
 + 357216 Logging via Log4J does not expand braces in format strings
 + 357240 more half close refinements
 + 357338 remove debug
 + 357672 resolve issue with serializing pojos with mongodb session manager,
   thanks to john simone for the discovery and fix
 + 357959 Include javadoc in distribution
 + 358027 NullPointerException in ResourceHandler with jetty-stylesheet.css
 + 358035 idle time only active if > 0
 + 358147 Add catch for UnknownHostException to fix leaky file descriptor in
   client
 + 358164 Dispatch from servlet to handler
 + 358263 add method for osgi users to register a driver as Class.forName does
   not work for them
 + 358649 StdErrLog system properties for package/class logging LEVEL.
 + 358674 Still allows sslv3 for now
 + 358687 Updated jsp does not scan for system tlds Fixed pattern.
 + 358784 JSP broken on Java 1.5
 + 358925 bit more javadoc on usage
 + 358959 File descriptor leak with UnresolvedAddressException
 + 359309 adjust previous test for servletPath to include pathInfo
 + 359673 updated websocket version handling
 + 359675 Principal != String, fix for issue in property file login manager
 + 360051 SocketConnectionTest.testServerClosedConnection is excluded.
 + 360066 jsps referenced in web.xml <jsp-file> elements do not compile
 + JETTY-1130 Access Sessions from HashSessionIdManager
 + JETTY-1277 Fixed sendRedirect encoding of relative locations
 + JETTY-1322 idle sweeper checks for closed endp
 + JETTY-1377 extra logging for busy selector
 + JETTY-1378 new sys property for the latest jsp-impl to force the use of the
   JDTCompiler when running in OSGi.
 + JETTY-1414 applied to PropertyUserStore
 + JETTY-1415 Start/Stop Server and Client only once in test, code format
 + JETTY-1420 Set Host header for new request in RedirectListener
 + JETTY-1421 Implement RedirectListener.onException,onConnectionFailed
 + JETTY-1423 force connection to be closed returned
 + JETTY-1430 local JNDI contexts don't carry environment
 + JETTY-1434 Add a jsp that exercises jstl.
 + JETTY-1439 space in directory installation path causes classloader problem

jetty-8.0.1.v20110908 - 08 September 2011
 + 350634 Added Resource.newResource(File)
 + 356190 fix monodb tests  for changed test api
 + 356428 removed timed waits from test
 + 356693 reduce visibility to webapp of websocket implementations
 + 356695 jetty server jars are provided for websockets
 + 356726 Instead of the sessionDestroyed called sessionCreated after
   invalidate session
 + 356751 Add null protection to ServletContextHandler.doStop
 + 356823 correctly decode close codes.  Send not utf-8 close code.
 + 357058 Acceptor thread blocking

jetty-7.5.1.v20110908 - 08 September 2011
 + 350634 Added Resource.newResource(File)
 + 356190 fix monodb tests  for changed test api
 + 356428 removed timed waits from test
 + 356693 reduce visibility to webapp of websocket implementations
 + 356695 jetty server jars are provided for websockets
 + 356726 Instead of the sessionDestroyed called sessionCreated after
   invalidate session
 + 356751 Add null protection to ServletContextHandler.doStop
 + 356823 correctly decode close codes.  Send not utf-8 close code.
 + 357058 Acceptor thread blocking

jetty-8.0.0.v20110901 - 01 September 2011
 + 352565 cookie httponly flag ignored
 + 353073 better warnings
 + 353285 ServletSecurity annotation ignored
 + 356421 Upgraded websocket to draft 13 support

jetty-7.5.0.v20110901 - 01 September 2011
 + 353073 better warnings
 + 356421 Upgraded websocket to draft 13 support

jetty-7.5.0.RC2 - 30 August 2011
 + 293739 Hide stacks in named log testing. Various other minor log cleanups in
   output.
 + 352188 TestClient correctly processes --host option in jetty-websocket
 + 352222 Moved JmxMonitor functionality from Codehaus
 + 353014 TimeoutExchangeTest run time reduced
 + 353073 deprecated non factory method for websocket clients
 + 353192 Better warning for classes of wrong type
 + 353623 Added new methods to HttpExchange
 + 353624 HttpURI accepts java.net.URI object in constructor
 + 354080 ServletContextHandler allows to replace any subordinate handler when
   restarted
 + 355478 set public to HashedSession, looks like honest mistake and not by
   design to be this way
 + 355854 remove automatic conversion in favor of issuing a warning for
   jetty-web.xml that can't be processed
 + 356128 Moved integration tests from jetty-monitor to test-integration module
 + 356137 Upgrade to jsp implementation version 2.1.3-b10
 + 356144 added SelectorManager.setSelectorPriorityDelta(int)
 + JETTY-1410 handle 1xx in similar fashion to 401s and 302s

jetty-7.5.0.RC1 - 19 August 2011
 + 276670 SLF4J loggers show correct location information
 + 335001 Eliminate expected exceptions from log when running in JBoss
 + 355103 Make allowCredentials default to true in CrossOriginFilter
 + 355162 Allow creating an empty resource collection
 + JETTY-1410 HTTP client handles CONTINUE 100 response correctly
 + JETTY-1414 HashLoginService doesn't refresh realm if specified config
   filename is not an absolute platform specific value

jetty-8.0.0.RC0 - 16 August 2011
 + 352565 cookie httponly flag ignored
 + 353285 ServletSecurity annotation ignored
 + Enable annotations by default
 + Merge from jetty-7.4.3

jetty-8.0.0.M3 - 27 May 2011
 + 324505 Implement API login
 + 335500 request.getParts() throws a NullPointerException
 + 343472 isUserInRole does not prevent subsequent login call.
 + 346180 jsp-2.2 support
 + Updated to jetty-7.4.2.v20110526

jetty-7.5.0.RC0 - 15 August 2011
 + 298502 Handle 200 Connect responses with no content-length
 + 347484 / - > ${/} in some paths in grant codebases
 + 349005 add javadoc detailing the convenience hack of removing leading /'s
 + 351516 Refactored sessions to better support nosql session managers
 + 351576 Do not use deprecated method File.toURL()
 + 352046 Need try/catch around features set in XmlParser
 + 352133 Generally resolve java 1.5isms
 + 352176 xml parsing on startElement should be more flexible on using qName or
   localName
 + 352421 HttpURI paths beginning with '.'
 + 352684 Implemented spinning thread analyzer
 + 352786 GzipFilter fails to pass parameters to GzipResponseWrapper
 + 352999 ExpireTest running too long
 + 353073 WebSocketClient
 + 353095 maven-jetty-plugin: PermGen leak due to javax.el.BeanELResolver
 + 353165 addJars can follow symbolic link jar files
 + 353210 Bundle-Version in o.e.j.o.boot.logback fix
 + 353465 JAASLoginService ignores callbackHandlerClass
 + 353563 HttpDestinationQueueTest too slow
 + 353862 Improve performance of QuotedStringTokenizer.quote()
 + 354014 Content-Length is passed to wrapped response in GZipFilter
 + 354204 Charset encodings property file not used
 + 354397 RewriteRegexRule handles special characters in regex group
 + 354466 Typo in example config of jetty-plus.xml

jetty-7.4.5.v20110725 - 25 July 2011
 + 347484 / - > ${/} in some paths in grant codebases
 + 352133 resolve some 1.5isms
 + 352421 HttpURI paths beginning with '.'
 + 352786 GzipFilter fails to pass parameters to GzipResponseWrapper

jetty-7.4.4.v20110707 - 07 July 2011
 + 308851 Converted all jetty-client module tests to JUnit 4
 + 345268 JDBCSessionManager does not work with maxInactiveInterval = -1
 + 350397 SelectChannelConnector does not shutdown gracefully
 + 350634 Reverted FileResource constructor changes
 + 351039 Forward dispatch should retain locale
 + 351199 HttpServletResponse.encodeURL() wrongly encodes an url without path
   when cookies are disabled
 + JETTY-1153 Default charset/encoding of HTTP POST requests
 + JETTY-1380 Jetty Rewrite example does not work in Hightide

jetty-7.4.3.v20110701 - 01 July 2011
 + 295832 ProxyServlet more extensible and configurable
 + 302566 GZIP handler for embedded Jetty servers
 + 308851 Converted HttpExchangeTest and related tests to JUnit 4
 + 324704 JDBC Session Manager reloading session
 + 332200 Eliminate expected exceptions from log while using
   org.eclipse.jetty.jmx bundle
 + 347468 o.e.j.deploy.binding.GlobalWebappConfigBindingTest fails on Windows
   platform
 + 347617 Dynamically install/update/remove OSGi bundles discovered in the
   contexts folder
 + 347717 start.jar destroys dependent child of --exec
 + 347889 OSGi should follow directive visibility:=reexport for
   META-INF/web-fragments and resources
 + 347898 Close channel on JVM exceptions
 + 348652 jetty.sh starts two unix processes
 + 348935 Close A tag in directory listing
 + 349344 Passing empty query string to UrlEncoded#decodeTo(String, MultiMap,
   String) does not yield an empty map
 + 349738 set buffer sizes for http client in proxy servlet
 + 349870 proxy servlet protect continuation against fast failing exchanges
 + 349896 SCEP supports zero idleTimeout
 + 349897 draft -09 websockets
 + 349997 MBeanContainer uses weak references
 + 350533 Add "Origin" to the list of allowed headers in CrossOriginFilter
 + 350634 Cleanup FileResource construction
 + 350642 Don't close SCEP during NIOBuffer manipulation
 + JETTY-1342 Recreate selector in change task
 + JETTY-1385 NPE in jetty client's
   HTttpExchange.setRequestContentSource(InputStream)
 + JETTY-1390 RewriteHandler handles encoded URIs

jetty-7.4.2.v20110526
 + 334443 Improve the ability to specify extra class paths using the Jetty
   Maven Plugin
 + 336220 tmp directory is not set if you reload a webapp with
   jetty-maven-plugin
 + 338364 Fixed expires header for set cookies
 + 345615 Enable SSL Session caching
 + 345729 binding for managing server and system classes globally
 + 345763 Source file is updated during the build
 + 345873 Update jetty-ssl.xml to new style
 + 345900 Handle IPv6 with default port
 + 346014 Fixed full HttpGenerator
 + 346124 ServletContext resources paths not resolved correctly when using UNC
   shares
 + 346179 o.e.j.util.ScannerTest fails on MacOS X platform
 + 346181 o.e.j.server.StressTest stalls on MacOS X platform
 + 346614 HttpConnection.handle() spins in case of SSL truncation attacks
 + 346764 OrderedGroupBinding deployment binding
 + 346998 AbstractLifeCycle.isRunning() returns false if state changes from
   STARTING to STARTED during call
 + 347137 Allow SSL renegotiations by default in HttpClient
 + 374174 Consistent mbean names
 + JETTY-1146 Encode jsessionid in sendRedirect
 + JETTY-1342 Recreate selector if wakeup throws JVM bug

jetty-7.4.1.v20110513
 + 288563 remove unsupported and deprecated --secure option
 + 332907 Add context property to ObjectName of JMX MBeans
 + 336056 Ability to override the computation of the ContextHandler to deploy
   the DefaultServlet on the HttpService
 + 340040 Support for a total timeout
 + 343083 Set nested dispatch type and connection
 + 343172 Check package implementor for version
 + 343277 add support for a context white list
 + 343352 make sure that jetty.osgi.boot is activated when a WAB is registered
 + 343482 refactored overlay deployer layout to use WAR layout
 + 343567 HttpClient does not limit the destination's exchange queue
 + 343680 Handle OSGi bundle jars not ending in ".war"
 + 343707 'REQUEST' is printed on console for each incoming HTTP request
 + 343923 flush timeouts applied to outer loop
 + 343936 Session idle calls unbind and remove listeners
 + 344059 Websockets draft-07
 + 344067 Add support for OSGi fragment bundles to add static resources to
   web-bundles
 + 344513 Attempting to set ConfigurationClasses in jetty-web.xml causes NPE
 + 344529 Ability to customize the error handling of the OSGi HttpService
 + 345047 Readded deprecated ScanningAppDeployer#setMonitoredDir
 + 345290 Weak references from SessionIdManager. HashSessionManager cleanup.
 + 345543 Always close endpoint on SSLException
 + 345656 Disambiguate SslContextFactory#validateCerts property
 + 345679 Allow setting an initialized KeyStore as keystore/truststore of
   SslContextFactory
 + 345704 jetty-nested works with forwarded SSL in cloudfoundry
 + JETTY-954 WebAppContext eats any start exceptions instead of stopping the
   server load
 + JETTY-1314 Handle bad URI encodings
 + JETTY-1324 Tested not using CESU-8 instead of UTF-8
 + JETTY-1326 Invoker names not hashCode based
 + JETTY-1343 IllegalArgumentException for bad % encodings
 + JETTY-1347 Updated ServletHander javadoc

jetty-7.4.0.v20110414
 + 342504 Scanner Listener
 + 342700 refine websocket API for anticipated changes
 + JETTY-1362 Set root cause of UnavailableException
 + Various test harness cleanups to avoid random failures

jetty-7.4.0.RC0
 + 324110 Added test harnesses for merging of QueryStrings.
 + 337685 Update websocket API in preparation for draft -07
 + 338627 HashSessionManager.getIdleSavePeriod returns milliseconds instead of
   seconds
 + 338807 Ignore content length in 1xx, 204, 304 responses
 + 338819 Externally control Deployment Manager application lifecycle
 + 339084 Fixed NPE with servlet 3.0 async listener
 + 339150 Validate client certificate when it is used for authentication
 + 339187 In the OSGi manifest of the jetty-all-server aggregate, mark
   javax.annotation as optional
 + 339543 Add configuration options for Certificate Revocation checking
 + 340265 Improve handling of io shutdown in SSL
 + 340621 Added SizedThreadPool interface
 + 340636 HashSessionManager lazy loads all sessions
 + 340838 Update ConnectHandler to perform half closes properly
 + 340878 Integrations should be able to load their own keystores
 + 340920 Dynamically assign RMI registry port for integration testing
 + 340949 Scanner delays file notifications until files are stable
 + 341006 Move inner enums out into separate file
 + 341105 Stack trace is printed for an ignored exception
 + 341145 WebAppContext MBean attribute serverClasses returns empty value
 + 341171 Locking in HttpDestination blocks all requests to the same address
 + 341206 Stop order is wrong in HandlerWrapper
 + 341255 org.eclipse.http usage in AJP/SessionId linkage
 + 341386 Remote close not detected by HttpClient
 + 341394 Remove 'Unavailable' JMX attributes of WebAppContext MBean
 + 341439 Blocking HttpClient does not use soTimeout for timeouts
 + 341561 Exception when adding o.e.j.s.DoSFilter as managed attribute
 + 341692 Fixed deadlock if stopped while starting
 + 341694 Disable AJP buffer resizing
 + 341726 JSONPojoConverter handles characters
 + 341736 Split jetty-nested out of war module
 + 341850 Protect QTP dump from bad stacks
 + 341992 Overlayed context deployer
 + JETTY-1245 Pooled Buffers implementation
 + JETTY-1354 Added jetty-nested
 + Added extra session removal test
 + Ensure generated fragment names are unique

jetty-8.0.0.M2 - 16 November 2010
 + 320073 Reconsile configuration mechanism
 + 321068 JSF2 fails to initialize
 + 324493 Registration init parameter handling null check, setInitParameters
   additive
 + 324505 Request.login method must throw ServletException if it cant login
 + 324872 allow disabling listener restriction from using *Registration
   interfaces
 + 327416 Change meaning of @HandlesTypes in line with latest interpretation by
   JSR315
 + 327489 Change meaning of @MultipartConfig to match servlet spec 3.0
   maintenance release 3.0a
 + 328008 Handle update to Servlet Spec 3 Section 8.2.3.h.ii
 + 330188 Reject web-fragment.xml with same <name> as another already loaded
   one
 + 330208 Support new wording on servlet-mapping and filter-mapping merging
   from servlet3.0a
 + 330292 request.getParts() returns only one part when the name is the same
 + Update to jetty-7.2.1.v20101111

jetty-7.3.1.v20110307 - 07 March 2011
 + 316382 Support a more strict SSL option with certificates
 + 333481 Handle UCS-4 codepoints in decode and encode
 + 335329 Moved blocking timeout handling to outside try catch
 + 336668 policy supports cert validation
 + 336691 Possible wrong length returned by ChannelEndPoint.flush() in case of
   RandomAccessFileBuffer
 + 336781 If xml parser is not validating, turn off external dtd resolution
 + 336793 Tee data filled and flushed from endpoint
 + 337258 Scanner start and end cycle notification
 + 337268 Allow specifying alias of a certificate to be used by SSL connector
 + 337270 Shared Timer for session management
 + 337271 Flush SSL endpoint when dispatch thread held forever
 + 337678 Readded optional async connection mode for HttpClient
 + 337685 Work in progress on draft 6 websockets
 + 337746 Fixed Session deIdle recursion
 + 337784 Improve HashSessionManager for session migrations
 + 337878 Extra tests of security constraints
 + 337896 HttpExchange.timeout does not override HttpClient.timeout
 + 337898 set client HttpConnection max idle time from exchange timeout
 + 338035 Default acceptors 0.25*CPUs and improved selector/acceptor thread
   names.
 + 338068 Leaking ConstraintMappings on redeploy
 + 338092 ProxyServlet leaks memory
 + 338607 Removed managed attributes when context is stopped
 + 338819 Externally control Deployment Manager application lifecycle
 + JETTY-1304 Allow quoted boundaries in Multipart filter
 + JETTY-1317 More elegent handling of bad URIs in requests
 + JETTY-1331 Allow alternate XML configuration processors (eg spring)
 + JETTY-1333 HttpClient _timeout and _soTimeout is messed up
 + JETTY-1335 HttpClient's SelectConnector clean-up
 + JETTY-1337 Workname cannot contain '.'
 + JETTY-1338 Trust default SecureRandom seed

jetty-7.3.0.v20110203 - 03 February 2011
 + 296978 standardizing various Testing Util Classes to jetty-test-helper
 + 319178 test failure fix in jetty-util on windows
 + 320457 add SPNEGO support
 + 324505 Implement API login
 + 328872 Multi Jetty xml files not loading if directory is referenced in
   jetty.conf
 + 329746 client option to set just truststore and use strict ssl context
 + 331803 Update XML configuration files to use proper arguments for startup
   command in examples
 + 332179 Fixed formatting of negative dates
 + 332432 Scanner.java now always scanning the canonical form of File
 + 332517 Improved DefaultServlet debug
 + 332703 Cleanup context scope JNDI at stop
 + 332796 Annotations inheritance does not work with jetty7
 + 332799 100% CPU on redeploy session invalidation
 + 332937 Added Destroyable Dumpable interfaces and reworked dependent
   lifecycles, specially of JNDI
 + 333247 fix api compat issue in ConstraintSecurityHandler
 + 333415 wired up HttpInput.available and added test harnesses
 + 333481 Handle UTF-32 codepoints in decode and encode
 + 333608 tlds defined in web.xml are not picked up
 + 333679 Refactored jetty-jmx. Moved mbeans to modules
 + 333717 HttpExchange able to return local address used
 + 333771 System properties are not available inside XML configuration file by
   using the 'property' tag
 + 333875 Monitor public constructor
 + 333892 Improved JVM bug detection
 + 334062 It should be possible to embed in the jetty.home.bundle the ssl
   keystore files
 + 334229 javax-security needs to import the package javax.security.cert in its
   OSGi manifest
 + 334311 fix buffer reuse issue in CachedExchange
 + 335329 Stop SSL spin during handshake and renogotiate
 + 335361 Fixed 'jetty.sh check' to show current PID when JETTY_PID env.
   variable is set
 + 335641 Cleaned up dispatch handling to avoid key.interestOps==0 when
   undispatched
 + 335681 Improve ChannelEndPoint.close() to avoid spinning
 + 335836 Race when updating SelectChannelEndPoint._dispatched
 + JETTY-1259 NullPointerException in JDBCSessionIdManager when invalidating
   session (further update)

jetty-7.2.2.v20101205 - 05 December 2010
 + 328789 Clean up tmp files from test harnesses
 + 330188 Reject web-fragment.xml with same <name> as another already loaded
   one
 + 330208 Support new wording on servlet-mapping and filter-mapping merging
   from servlet3.0a
 + 330210 Improve performance of writing large bytes arrays
 + 330229 Jetty tries to parse META-INF/*.tld when jsp-api is not on classpath,
   causing DTD entity resoluton to fail
 + 330265 start.jar --stop kills --exec subprocess
 + 330417 Atomic PUT in PutFilter
 + 330419 Reloading webapp duplicates StandardDescriptorProcessor
 + 330686 OSGi: Make org.eclipse.jetty.jsp-2.1 a fragment of
   org.apache.jasper.glassfish
 + 330732 Removed System.err debugging
 + 330764 Command line properties passed to start.jar --exec
 + 331230 Fixed low thread warnings when acceptors>threadpool
 + 331461 Fixed idle timeout for unflushed HTTP/1.0
 + 331567 IPAccessHandlerTest failed on MacOS fix
 + 331703 Fixed failing OSGI test TestJettyOSGiBootWithJsp.java on MacOSX
 + JETTY-1297 Improved matching of vhosts so that a vhost match has priority
 + JETTY-1307 Check that JarFileResource directories end with /
 + JETTY-1308 327109 (re)fixed AJP handling of empty packets

jetty-7.2.1.v20101111 - 11 November 2010
 + 324679 Fixed dedection of write before static content
 + 328008 Handle update to Servlet Spec 3 Section 8.2.3.h.ii
 + 328199 Ensure blocking connectors always close socket
 + 328205 Improved SelectManager stopping
 + 328306 Serialization of FormAuthentication
 + 328332 Response.getContentType works with setHeader
 + 328523 Fixed overloaded setters in AppProvider
 + 328778 Improved javadoc for secure session cookies
 + 328782 allow per connection max idle time to be set
 + 328885 web overrides do not override
 + 328988 Idle saving of session values
 + 329180 Spin check for Selector to stop
 + 329410 Enforce XmlConfiguration properties as Map<String,String>
 + 329602 only clear ServletContext attributes on doStop
 + 329642 Concurrent modification exception in Deployment Manager
 + 329643 Improved deployment of resource collections
 + JETTY-748 Prevent race close of socket by old acceptor threads
 + JETTY-1291 Extract query parameters even if POST content consumed
 + JETTY-1295 Contexts mixed up when hot-deploying on virtual hosts
 + JETTY-1297 Make ServletContext.getContext(String) virtual host aware

jetty-6.1.26 - 10 November 2010
 + JETTY-748 Prevent race close of socket by old acceptor threads
 + JETTY-1239 HTAccessHandler [allow from 127.0.0.1] does not work
 + JETTY-1291 Extract query parameters even if POST content consumed
 + JETTY-1293 Avoid usage of String.split
 + JETTY-1296 Always clear changes list in selectManager

jetty-6.1.26.RC0 - 20 October 2010
 + 325468 Clean work webapp dir before unpack
 + 327109 Fixed AJP handling of empty packets
 + 327562 Implement all X-Forwarded headers in ProxyServlet
 + JETTY-547 Improved usage of shutdownOutput before close.
 + JETTY-912 add per exchange timeout
 + JETTY-1051 offer jetty.skip flag for maven plugin
 + JETTY-1096 exclude maven and plexus classes from jetty plugin
 + JETTY-1248 Infinite loop creating temp MultiPart files
 + JETTY-1264 Idle timer deadlock
 + JETTY-1271 Handle unavailable request
 + JETTY-1278 J2se6 SPI filter handling fix
 + JETTY-1283 Allow JSONPojoConvertorFactory to set fromJSON
 + JETTY-1287 rewrite handler thread safe issue resolved
 + JETTY-1288 info when atypical classloader set to WebAppContext
 + JETTY-1289 MRU cache for filter chains
 + JETTY-1292 close input streams after keystore.load()

jetty-7.2.0.v20101020 - 20 October 2010
 + 289540 added javadoc into distribution
 + 297154 add source distribution artifact
 + 323985 Xmlconfiguration pulls start.jar config properties
 + 324369 Improved handling of multiple versions of
   draft-ietf-hybi-thewebsocketprotocol
 + 326734 Configure Digest maxNonceAge with Security handler init param
 + 327109 Fixed AJP handling of empty packets
 + 327183 Allow better configurability of HttpClient for TLS/SSL
 + 327469 removed needless java6 dependencies
 + 327562 Implement all X-Forwarded headers in ProxyServlet
 + 327601 Multipart Filter handles quoted tokens
 + 327725 Nested ResourceCaches
 + 328199 Ensure blocking connectors always close socket
 + 328205 Improved SelectManager stopping
 + 328273 Added serializable to default user identity
 + JETTY-1288 Info statement when atypical classloader set on WebAppContext
 + JETTY-1289 LRU cache for filter chains

jetty-7.2.0.RC0 - 01 October 2010
 + 314087 Simplified SelectorManager
 + 319334 Concurrent, sharable ResourceCache
 + 319370 WebAppClassLoader.Context
 + 319444 Two nulls are appended to log statements from ContextHanler$Context
 + 320073 Reconsile configuration mechanism
 + 320112 Websocket in aggregate jars
 + 320264 Removed duplicate mime.property entries
 + 320457 Added rfc2045 support to B64Code
 + 321232 BasicAuthenticator ignores bad Authorization header.
 + 321307 HashSessionManager calls passivation listeners.
 + 321730 SelectChannelEndPoint prints to System.err
 + 321735 HttpClient onException called for buffer overflow.
 + 322448 Added jetty-dir.css for directory listings
 + 322575 NPE in HotSwapHandler if old handler null
 + 322683 RewriteHandler thread safety
 + 323196 org.mortbay properties to org.eclipse
 + 323435 MovedContextHandler permanent redirection
 + 323464 IPv6 localhost with no Host header
 + 324110 Merge async dispatch parameters
 + 324158 Durable download or Orbit jars
 + 324260 Jetty-6 continuations handle complete calls
 + 324359 illegal actions on AsyncContext should not change its state.
 + 324360 validate input on getResource since loop logic obscures subclass
   input validation.
 + 324369 Implement draft-ietf-hybi-thewebsocketprotocol-01
 + 324377 Allow dispatch of ServletRequest and ServletResponse
 + 324379 Change content type after getWriter
 + 324501 Fire RequestListener.requestDestroyed in last-to-first order.
 + 324601 Check session expiry on access
 + 324679 Allow filter to write before static content
 + 324811 NPE in Server.dump
 + 324812 restore WebAppContext constructor used by geronimo integration
 + 325072 include to DefaultServlet of missing file throws
   FileNotFoundException
 + 325105 websocket ondisconnect fixed
 + 325128 websocket send during onConnect
 + 325468 Clean work webapp dir before unpack
 + 326612 Handle X-Forwarded-Proto header
 + JETTY-912 added per exchange timeout api
 + JETTY-1063 Plugin problems with spaces in classpath resource references
 + JETTY-1245 Do not use direct buffers with NIO SSL
 + JETTY-1249 Apply max idle time to all connectors
 + JETTY-1250 Parallel start of HandlerCollection
 + JETTY-1256 annotation and jta jars from Orbit
 + JETTY-1259 NullPointerException in JDBCSessionIdManager when invalidating
   session
 + JETTY-1261 errant listener usage in StandardDescriptorProcessor
 + JETTY-1263 JDBCSessionIdManager table creation fails on Oracle
 + JETTY-1265 Reason field option in client response
 + JETTY-1266 Destroy sessions before filters/servlets
 + JETTY-1268 Form Auth saves POST data
 + JETTY-1269 Improve log multithreadedness
 + JETTY-1270 Websocket closed endp protection
 + JETTY-1271 handled unavailable exception
 + JETTY-1279 Make jetty-plus.xml enable plus features for all webapps by
   default
 + JETTY-1281 Create new session after authentication
 + JETTY-1283 JSONPojoConvertorFactory can turn off fromJSON
 + Added ignore to Logger interface
 + Fix jetty-plus.xml for new configuration names
 + Improved debug dump

jetty-7.1.6.v20100715
 + 319519 Warn about duplicate configuration files
 + 319655 Reset HEAD status
 + JETTY-1247 synchronize recylcing of SSL NIO buffers
 + JETTY-1248 fix parsing of bad multiparts
 + JETTY-1249 Apply max idle time to all connectors
 + JETTY-1251 Replace then close selector for JVM bugs

jetty-8.0.0.M1 - 12 July 2010
 + 306350 Ensure jars excluded by ordering are not scanned for annotations
 + JETTY-1224 Change jetty-8 merge rules for fragment descriptors and
   annotations
 + Ensure <absolute-ordering> in web.xml overrides relative <ordering> in
   fragments
 + Ensure empty <absolute-ordering> implies exclusion of all fragments
 + Ensure servlet-api jar class inheritance hierarchy is scanned

jetty-7.1.5.v20100705
 + 288194 Add blacklist/whitelist to ProxyServlet and ProxyHandler
 + 296570 EOFException for HttpExchange when HttpClient.stop called.
 + 311550 The WebAppProvider should allow setTempDirectory
 + 316449 Websocket disconnect fix
 + 316584 Exception on startup if temp path has spaces and extractWAR=false
 + 316597 Removed null check and fixed name in Resource#hrefEncodeURI
 + 316909 CNFE: org.xml.sax.SAXException on org.eclipse.jetty.osgi.boot start
   with jsp fragment
 + 316970 jetty.sh fails to find JETTY_HOME in standard directories
 + 316973 jetty.sh claims java installation is invalid
 + 316976 removed quotes of JAVA_OPTIONS in jetty.sh
 + 317007 Unable to run Jetty OSGi when
   -Dosgi.compatibility.bootdelegation=false
 + 317019 Date HTTP header not sent for HTTP/1.0 requests
 + 317231 Ability to configure jetty with a fragment bundle that contains
   etc/jetty.xml
 + 317759 Allow roles and constraints to be added after init
 + 317906 OPTIONS correctly handles TRACE
 + 318308 Correct quoting of unicode control characters
 + 318470 unboxing NPE protection in HttpConnection
 + 318551 Optional uncheck Printwriter
 + 319060 Support web-bundles that are not expanded (bundle is zipped)
 + JETTY-1237 Save local/remote address to be available after close
 + Update ecj to 3.6 Helios release drop

jetty-6.1.25 - 26 July 2010
 + 320264 Removed duplicate mime.property entries
 + JETTY-1212 Long content lengths
 + JETTY-1214 Avoid ISE when scavenging invalid session
 + JETTY-1223 DefaultServlet: NPE when setting relativeResourceBase and
   resourceBase is not set
 + JETTY-1226 javax.activation needs to be listed in the system classes
 + JETTY-1237 Remember local/remote details of endpoint
 + JETTY-1251 protected against closed selector
 + COMETD-112 if two threads create the same channel, then create events may
   occur after subscribe events
 + Jetty-6 is now in maintenance mode.

jetty-7.1.4.v20100610
 + 292326 Stop continuations if server is stopped.
 + 292814 Make QoSFilter and DoSFilter JMX manageable
 + 293222 Improve request log to handle/show asynchronous latency
 + 294212 Can not customize session cookie path
 + 295715 AbstractSessionManager decoupled from Context
 + 298551 SslSocketConnector does not need keystore stream
 + 301608 Deregister shutdown hooks
 + 302350 org.eclipse.jetty.server.NCSARequestLog is missing JavaDoc
 + 303661 jetty.sh failes if JETTY_HOME is not writeable
 + 304100 Better document JMX setup in jetty-jmx.xml
 + 305300 AsyncContext.start dispatches runnable
 + 314299 Create test harness for JDBCLoginService
 + 314581 Implement the Sec-Websocket handshake
 + 315190 CrossOriginFilter avoid headers not understood by WebSocket
 + 315687 included init script fails to test for JETTY_HOME as empty
 + 315715 Improved Cookie version handling. Server.setMaxCookieVersion
 + 315744 Fixed STOP.PORT and STOP.KEY in start.jar
 + 315748 Removed --fromDaemon from start.jar (replaced with --daemon)
 + 315925 Improved context xml configuration handling
 + 315995 Incorrect package name in system classes list
 + 316119 Fixed idleTimeout for SocketEndPoint
 + 316254 Implement @DeclareRoles
 + 316334 Breaking change on org.eclipse.jetty.client.HttpExchange
 + 316399 Debug output in MultiPartFilter
 + 316413 Restarting webapp for packed war fails
 + 316557 OSGi HttpService failure due to undeployed context handlers
 + JETTY-547 Delay close after shutdown until request read
 + JETTY-1231 Support context request log handler

jetty-7.1.3.v20100526
 + 296567 HttpClient RedirectListener handles new HttpDestination
 + 297598 JDBCLoginService uses hardcoded credential class
 + 305898 Websocket handles query string in URI
 + 307457 Exchanges are left unhandled when connection is lost
 + 313205 Unable to run test-jdbc-sessions tests
 + 314009 jetty.xml configuration file on command line
 + 314177 JSTL support is broken
 + 314459 support maven3 for builds

jetty-7.1.2.v20100523
 + 308866 Update test suite to JUnit4 - Module jetty-util
 + 312948 Recycle SSL crypto buffers
 + 313196 randomly allocate ports for session test.
 + 313278 Implement octet ranges in IPAccessHandler
 + 313336 secure websockets
 + 314009 updated README.txt
 + Update links to jetty website and wiki on test webapp

jetty-7.1.1.v20100517
 + 302344 Make the list of available contexts if root context is not configured
   optional
 + 304803 Remove TypeUtil Integer and Long caches
 + 306226 HttpClient should allow changing the keystore and truststore type
 + 308850 Update test suite to JUnit4 - Module jetty-annotations
 + 308853 Update test suite to JUnit4 - Module jetty-deploy
 + 308854 Update test suite to JUnit4 - Module jetty-http
 + 308855 Update test suite to JUnit4 - Module jetty-io
 + 308856 Update test suite to JUnit4 - Module jetty-jmx
 + 308857 Update test suite to JUnit4 - Module jetty-jndi
 + 308858 Update test suite to JUnit4 - Module jetty-plus
 + 308859 Update test suite to JUnit4 - Module jetty-policy
 + 308860 Update test suite to JUnit4 - Module jetty-rewrite
 + 308862 Update test suite to JUnit4 - Module jetty-server
 + 308863 Update test suite to JUnit4 - Module jetty-servlet
 + 308867 Update test suite to JUnit4 - Module jetty-webapp
 + 310918 Fixed write blocking for client HttpConnection
 + 312526 Protect shutdown thread initialization during shutdown

jetty-7.1.0 - 05 May 2010
 + 306353 fixed cross context dispatch to root context.
 + 311154 Added deprecated StringBuffer API for backwards compatibility
 + 311554 Protect shutdown thread from Server#doStop
 + 312243 Optimized timeout handling

jetty-7.1.0.RC1 - 05 May 2010
 + 286889 Allow System and Server classes to be set on Server instance and when
   applied to all webapps
 + 291448 SessionManager has isCheckingRemoteSessionIdEncoding
 + 296650 JETTY-1198 reset idle timeout on request body chunks
 + 297104 HTTP CONNECT does not work correct with SSL destinations
 + 306782 Close connection when expected 100 continues is not sent
 + 308848 Update test suite to JUnit4 - Module jetty-ajp
 + 308861 Update test suite to JUnit4 - Module jetty-security
 + 308864 Update test suite to JUnit4 - Module jetty-servlets
 + 308865 Update test suite to JUnit4 - Module jetty-start
 + 308868 Update test suite to JUnit4 - Module jetty-websocket
 + 308869 Update test suite to JUnit4 - Module jetty-xml
 + 309153 Hide extracted WEB-INF/lib when running a non-extracted war
 + 309369 Added WebSocketLoadTest
 + 309686 Fixed response buffers usage
 + 310094 Improved start.jar options handling and configs
 + 310382 NPE protection when WAR is not a file
 + 310562 SslSocketConnector fails to start if excludeCipherSuites is set
 + 310634 Get the localport when opening a server socket.
 + 310703 Update test suite to JUnit4 - Module tests/test-integration
 + 310918 Synchronize content exchange
 + 311154 Use Appendable in preference to StringBuilder/StringBuffer in APIs
 + 311362 Optional org.eclipse.jetty.util.log.stderr.SOURCE
 + JETTY-1030 Improve jetty.sh script
 + JETTY-1142 Replace Set-Cookies with same name

jetty-7.1.0.RC0 - 27 April 2010
 + 294563 Websocket client connection
 + 297104 Improve handling of CONNECT method
 + 306349 ProxyServlet does not work unless deployed at /
 + 307294 Add AbstractLifeCycle.AbstractLifeCycleListener implementation
 + 307847 Fixed combining mime type parameters
 + 307898 Handle large/async websocket messages
 + 308009 ObjectMBean incorrectly casts getTargetException() to Exception
 + 308420 convert jetty-plus.xml to use DeploymentManager
 + 308925 Protect the test webapp from remote access
 + 309466 Removed synchronization from StdErrLog
 + 309765 Added JSP module
 + 310051 _configurationClasses now defaults to null in WebAppContext
 + 310094 Improved start.jar usage and config files
 + 310431 Default ErrorHandler as server Bean
 + 310467 Allow SocketConnector to create generic Connection objects
 + 310603 Make Logger interface consistent
 + 310605 Make a clean room implementation of the JSP logger bridge
 + JETTY-903 Stop both caches
 + JETTY-1200 SSL NIO Endpoint wraps non NIO buffers
 + JETTY-1202 Use platform default algorithm for SecureRandom
 + JETTY-1212 handle long content lengths
 + JETTY-1214 avoid ISE when scavenging invalid session
 + Add AnnotationConfiguration to jetty-plus.xml
 + Add NPE protection to ContainerInitializerConfiguration
 + Fix jetty-plus.xml reference to addLifeCycle
 + Merged 7.0.2.v20100331
 + Temporarily remove jetty-osgi module to clarify jsp version compatibility

jetty-7.0.2.v20100331 - 31 March 2010
 + 297552 Don't call Continuation timeouts from acceptor tick
 + 298236 Additional unit tests for jetty-client
 + 306782 httpbis interpretation of 100 continues. Body never skipped
 + 306783 NPE in StdErrLog when Throwable is null
 + 306840 Suppress content-length in requests with no content
 + 306880 Support for UPGRADE in HttpClient
 + 306884 Suspend with timeout <=0 never expires
 + 307589 updated servlet 3.0 continuations for final API
 + Allow Configuration array to be set on Server instance for all web apps
 + Ensure webapps with no WEB-INF don't scan WEB-INF/lib
 + Take excess logging statements out of startup

jetty-6.1.24 - 21 April 2010
 + 308925 Protect the test webapp from remote access
 + JETTY-903 Stop both caches
 + JETTY-1198 reset idle timeout on request body chunks
 + JETTY-1200 SSL NIO Endpoint wraps non NIO buffers
 + JETTY-1211 SetUID loadlibrary name and debug
 + COMETD-100 ClientImpl logs "null" as clientId
 + COMETD-107 Reloading the application with reload extension does not fire
   /meta/connect handlers until long poll timeout expires
 + COMETD-99 ClientImpl logs exceptions in listeners with "debug" level
 + Upgraded to cometd 1.1.1 client

jetty-6.1.23 - 02 April 2010
 + 292800 ContextDeployer - recursive setting is undone by FilenameFilter
 + 296569 removeLifeCycleListener() has no effect
 + 300178 HttpClients opens too many connections that are immediately closed
 + 304658 Inconsistent Expires date format in Set-Cookie headers with maxAge=0
 + 304698 org.eclipse.jetty.http.HttpFields$DateGenerator.formatCookieDate()
   uses wrong (?) date format
 + 306331 Session manager is kept after call to doScope
 + 306840 suppress content-length in requests without content
 + JETTY-875 Allow setting of advice field in response to Handshake
 + JETTY-983 Range handling cleanup
 + JETTY-1133 Handle multiple URL ; parameters
 + JETTY-1134 BayeuxClient: Connect msg should be sent as array
 + JETTY-1149 transient should be volatile in AbstractLifeCycle
 + JETTY-1153 System property for UrlEncoded charset
 + JETTY-1155 HttpConnection.close notifies HttpExchange
 + JETTY-1156 SSL blocking close with JVM Bug busy key fix
 + JETTY-1157 Don't hold array passed in write(byte[])
 + JETTY-1158 NPE in StdErrLog when Throwable is null
 + JETTY-1161 An Extension that measures round-trip delay for cometd messages.
 + JETTY-1162 Add support for async/sync message delivery to BayeuxClient
 + JETTY-1163 AJP13 forces 8859-1 encoding
 + JETTY-1168 Don't hold sessionIdManager lock when invalidating sessions
 + JETTY-1170 NPE on client when server-side extension returns null
 + JETTY-1174 Close rather than finish Gzipstreams to avoid JVM leak
 + JETTY-1175 NPE in TimesyncExtension
 + JETTY-1176 NPE in StatisticsExtension if client is null
 + JETTY-1177 Allow error handler to set cacheControl
 + JETTY-1178 Make continuation servlet to log the incoming JSON in case of
   parsing errors
 + JETTY-1180 Extension methods are wrongly called
 + JETTY-1182 COMETD-76 do not lock client while sending messages.
 + JETTY-1183 AcknowledgedMessagesClientExtension does not handle correctly
   message resend when client long polls again
 + JETTY-1186 Better document JMX setup in jetty-jmx.xml
 + JETTY-1188 Null old jobs in QueuedThreadPool
 + JETTY-1191 Limit size of ChannelId cache
 + JETTY-1192 Fixed Digested POST and HttpExchange onRetry
 + JETTY-1193 Exception details are lost in AbstractCometdServlet.getMessages
 + JETTY-1195 Coalesce buffers in ChannelEndPoint.flush()
 + JETTY-1196 Enable TCP_NODELAY by default in client connectors
 + JETTY-1197 SetUID module test fails when using Java 1.6 to build
 + JETTY-1199 FindBugs cleanups
 + JETTY-1202 Use platfrom default algorithm for SecureRandom
 + JETTY-1205 Memory leak in browser-to-client mapping
 + JETTY-1207 NPE protection in FormAuthenticator
 + COMETD-28 Improved concurrency usage in Bayeux and channel handling
 + COMETD-46 reset ContentExchange content on resend
 + COMETD-58 Extension.rcv() return null causes NPE in
   AbstractBayeux.PublishHandler.publish
 + COMETD-59 AcknowledgeExtension does not handle null channel in Message
 + COMETD-62 Delay add listeners until after client construction
 + JSON parses NaN as null
 + Remove references to old content in HttpClient client tests for www.sun.com
 + Updated JSP to 2.1.v20091210

jetty-7.0.2.RC0
 + 290765 Reset input for HttpExchange retry.
 + 292799 WebAppDeployer - start a started context?
 + 292800 ContextDeployer - recursive setting is undone by FilenameFilter
 + 294799 when configuring a webapp, don't look for WEB-INF/jetty6-web.xml
 + 296569 removeLifeCycleListener() has no effect
 + 296765 JMX Connector Server and ShutdownThread
 + 297421 Hide server/system classes from WebAppClassLoader.getResources
 + 297783 Handle HEAD reponses in HttpClient
 + 298144 Unit test for jetty-client connecting to a server that uses Basic
   Auth
 + 298145 Reorganized test harness to separate the HTTP PUT and HTTP GET test
   URLs
 + 298234 Unit test for jetty-client handling different HTTP error codes
 + 298667 DeploymentManager uses ContextProvider and WebAppProvider
 + 299455 Enum support in JSONPojoConvertor
 + 300178 HttpClients opens too many connections that are immediately closed
 + 300733 Jars from lib/ext are not visible for my web application
 + 300933 AbstractConnector uses concurrent objects for stats
 + 301089 Improve statistics available in StatisticsHandler and
   AbstractConnector
 + 302018 Improve statistics available in AbstractSessionHandler
 + 302198 Rename HttpClient authorization classes to Authentication
 + 302244 invalid configuration boolean conversion in FormAuthenticator
 + 302246 redirect loop using form authenticator
 + 302556 CrossOriginFilter does not work correctly when
   Access-Control-Request-Headers header is not present
 + 302669 WebInfConfiguration.unpack() unpacks WEB-INF/* from a
   ResourceCollection, breaking JSP reloading with ResourceCollections
 + 303526 Added include cyphers
 + 304307 Handle ;jsessionid in FROM Auth
 + 304532 Skip some tests on IBM JVMs until resolved
 + 304658 Inconsistent Expires date format in Set-Cookie headers with maxAge=0
 + 304698 org.eclipse.jetty.http.HttpFields$DateGenerator.formatCookieDate()
   uses wrong (?) date format
 + 304781 Reset HttpExchange timeout on slow request content.
 + 304801 SSL connections FULL fix
 + 305997 Coalesce buffers in ChannelEndPoint.flush()
 + 306028 Enable TCP_NODELAY by default in client connectors
 + 306330 Flush filter chain cache after Invoker servlet
 + 306331 Session manager is kept after call to doScope
 + JETTY-776 Make new session-tests module to concentrate all reusable session
   clustering test code
 + JETTY-910 Allow request listeners to access session
 + JETTY-983 Range handling cleanup
 + JETTY-1133 Handle multiple URL ; parameters
 + JETTY-1151 JETTY-1098 allow UTF-8 with 0 carry bits
 + JETTY-1153 System property for UrlEncoded charset
 + JETTY-1155 HttpConnection.close notifies HttpExchange
 + JETTY-1156 SSL blocking close with JVM Bug busy key fix
 + JETTY-1157 Don't hold array passed in write(byte[])
 + JETTY-1163 AJP13 forces 8859-1 encoding
 + JETTY-1174 Close rather than finish Gzipstreams to avoid JVM leak
 + JETTY-1177 Allow error handler to set cacheControl
 + JETTY-1179 Persistant session tables created on MySQL use wrong datatype
 + JETTY-1184 shrink thread pool even with frequent small jobs
 + JETTY-1192 Fixed Digested POST
 + JETTY-1199 FindBugs cleanups
 + Added IPAccessHandler
 + COMETD-46 reset ContentExchange response content on resend
 + JSON parses NaN as null
 + Updated Servlet3Continuation to final 3.0.20100224

jetty-8.0.0.M0 - 28 February 2010
 + Merged 7.0.1.v20091116
 + Updated servlet 3.0 spec 20100224
 + Updated to cometd 1.0.1

jetty-7.0.1.v20091125 - 25 November 2009
 + 274251 DefaultServlet supports exact match mode.
 + 288401 HttpExchange.cancel() Method Unimplemented
 + 289027 deobfuscate HttpClient SSL passwords
 + 289265 Test harness for async input
 + 289959 Improved ContextDeployer configuration
 + 289960 start.jar assumes command line args are configs
 + 291019 Fix default DEBUG option; "-D.DEBUG=true" now works
 + 291340 Race condition in onException() notifications
 + 291543 make bin/*.sh scripts executable in distribution
 + 291589 Update jetty-rewrite demo
 + 292546 Proactively enforce HttpClient idle timeout
 + 292642 Fix errors in embedded Jetty examples
 + 292825 Continuations ISE rather than ignore bad transitions
 + 293222 Improved StatisticsHandler for async
 + 293506 Unable to use jconsole with Jetty when running with security manager
 + 293557 Add "jad" mime mapping
 + 294154 Patched jetty-osgi
 + 294224 HttpClient timeout setting has no effect when connecting to host
 + 294345 Support for HTTP/301 + HTTP/302 response codes
 + 294563 Initial websocket implementation
 + 295421 Cannot reset() a newly created HttpExchange: IllegalStateException 0
   => 0
 + 295562 CrossOriginFilter does not work with default values in Chrome and
   Safari
 + JETTY-937 More JVM bug work arounds. Insert pause if all else fails
 + JETTY-983 Send content-length with multipart ranges
 + JETTY-1114 unsynchronised WebAppClassloader.getResource(String)
 + JETTY-1121 Merge Multipart query parameters
 + JETTY-1122 Handle multi-byte utf that causes buffer overflow
 + JETTY-1125 TransparentProxy incorrectly configured for test webapp
 + JETTY-1129 Filter control characters out of StdErrLog
 + JETTY-1135 Handle connection closed before accepted during JVM bug work
   around
 + JETTY-1144 fixed multi-byte character overflow
 + JETTY-1148 Reset partially read request reader.
 + COMETD-34 Support Baeyux MBean
 + CQ-3581 jetty OSGi contribution
 + CVE-2009-3555 Prevent SSL renegotiate for SSL vulnerability
 + Fixed client abort asocciation
 + Fixed XSS issue in CookieDump demo servlet.
 + Improved start.jar usage text for properties
 + Moved centralized logging and verifier back to sandbox
 + Promoted Jetty Centralized Logging from Sandbox
 + Promoted Jetty WebApp Verifier from Sandbox
 + Refactored continuation test harnessess

jetty-7.0.0.v20091005 - 05 October 2009
 + 291340 Race condition in onException() notifications

jetty-6.1.21 - 22 September 2009
 + 282543 HttpClient SSL buffer size fix
 + 288055 fix jetty-client for failed listener state machine
 + 288153 reset exchange when resending
 + 288182 PUT request fails during retry
 + JETTY-719 Document state machine of jetty http client
 + JETTY-933 State == HEADER in client
 + JETTY-936 Improved servlet matching and optimized
 + JETTY-1038 ChannelId.isParentOf returns the wrong result
 + JETTY-1061 Catch exceptions from cometd listeners
 + JETTY-1072 maven plugin handles context path not as documented
 + JETTY-1080 modified previous fix for windows
 + JETTY-1084 HEAD command not setting content-type in response under certain
   circumstances
 + JETTY-1090 resolve inifinte loop condition for webdav listener
 + JETTY-1092 MultiPartFilter can be pushed into infinite loop
 + JETTY-1093 Request.toString throws exception when size exceeds 4k
 + JETTY-1098 Default form encoding is UTF8
 + JETTY-1099 Improve cookie handling in BayeuxClient
 + JETTY-1100 extend setuid feature to allow setting max open file descriptors
 + JETTY-1102 Wrong usage of deliver() in private chat messages
 + JETTY-1108 SSL EOF detection
 + JETTY-1109 Improper handling of cookies in Terracotta tests
 + JETTY-1112 Response fails if header exceeds buffer size
 + JETTY-1113 IllegalStateException when adding servlet filters
   programmatically
 + JETTY-1114 Unsynchronize webapp classloader getResource
 + Fix DefaultServletTest for windows
 + Include tmp directory sweeper in build
 + Streamline jetty-jboss build, update sar to QueuedThreadPool
 + Update Jetty implementation of com.sun.net.httpserver.*

jetty-7.0.0.RC6 - 21 September 2009
 + 280723 Add non blocking statistics handler
 + 282543 HttpClient SSL buffer size fix
 + 283357 org.eclipse.jetty.server.HttpConnectionTest exceptions
 + 288055 jetty-client fails to resolve failed resolution attempts correctly
 + 288153 jetty-client resend doesn't reset exchange
 + 288182 PUT request fails during retry
 + 288466 LocalConnector is not thread safe
 + 288514 AbstractConnector does not handle InterruptedExceptions on shutdown
 + 288772 Failure to connect does not set status to EXCEPTED
 + 289146 formalize reload policy functionality
 + 289156 jetty-client: no longer throw runtime exception for bad authn details
 + 289221 HttpExchange does not timeout when using blocking connector
 + 289285 org.eclipse.jetty.continuation 7.0.0.RC5 imports the
   org.mortbay.util.ajax package
 + 289686 HttpExchange.setStatus() has too coarse synchronization
 + 289958 StatisticsServlet incorrectly adds StatisticsHandler
 + 289960 start.jar assumes command line args are configs
 + 290081 Eager consume LF after CR
 + 290761 HttpExchange isDone handles intercepted events.
 + JETTY-719 Document state machine of jetty http client
 + JETTY-780 CNFE during startup of webapp with spring-context >= 2.5.1
 + JETTY-936 274251 Improved servlet matching and optimized'
 + JETTY-1080 modify previous fix to work on windows
 + JETTY-1084 HEAD command not setting content-type in response under certain
   circumstances
 + JETTY-1086 Use UncheckedPrintWriter & cleaned up HttpStatus.Code usage
 + JETTY-1090 resolve potential infinite loop with webdav listener
 + JETTY-1092 MultiPartFilter can be pushed into infinite loop
 + JETTY-1093 Request.toString throws exception when size exceeds 4k
 + JETTY-1098 Default form encoding is UTF8
 + JETTY-1101 Updated servlet3 continuation constructor
 + JETTY-1105 Custom error pages aren't working
 + JETTY-1108 SSL EOF detection
 + JETTY-1112 Response fails if header exceeds buffer size
 + JETTY-1113 IllegalStateException when adding servlet filters
   programmatically
 + Copy VERSION.txt to distro
 + Fixed XSS issue in CookieDump demo servlet.
 + Remove printlns from jetty-plus
 + Tweak DefaultServletTest under windows

jetty-6.1.20 - 27 August 2009
 + 283513 Check endp.isOpen when blocking read
 + 283818 fixed merge of forward parameters
 + 285006 Fixed NPE in AbstractConnector during shutdown
 + 286535 ContentExchange status code
 + 286911 Clean out cache when recycling HTTP fields
 + JETTY-838 Don't log and throw
 + JETTY-874 Better error on full header.
 + JETTY-960 Support ldaps
 + JETTY-1046 maven-jetty-jspc-plugin keepSources takes affect only in
   packageRoot
 + JETTY-1057 XSS error page
 + JETTY-1065 Add RedirectRegexRule to provide match/replace/group redirect
   support
 + JETTY-1066 Send 400 error for request URI parse exceptions
 + JETTY-1068 Avoid busy flush of async SSL
 + JETTY-1069 Adjust Bayeux Java client backoff algorithm
 + JETTY-1070 Java Bayeux Client not sending /meta/disconnect on stop
 + JETTY-1074 JMX thread manipulation
 + JETTY-1077 HashSSORealm shares Principals between UserRealms
 + JETTY-1078 Automatic JSON Pojo Conversion
 + JETTY-1079 ResourceCollection.toString() can throw IllegalStateException
 + JETTY-1080 Ignore files that would be extracted outside the destination
   directory when unpacking WARs
 + JETTY-1081 Handle null content type in GzipFilter
 + JETTY-1084 Disable GzipFilter for HEAD requests
 + JETTY-1085 Allow url sessionID if cookie invalid
 + JETTY-1086 Added UncheckedPrintWriter to avoid ignored EOFs
 + JETTY-1087 Chunked SSL non blocking input
 + JETTY-1098 Upgrade jsp to SJSAS-9_1_1-B60F-07_Jan_2009
 + Added DebugHandler
 + Added getSubscriptions to cometd client
 + Clarified cometd interval timeout and allow per client intervals
 + COMETD-7 max latency config for lazy messages
 + Made unSubscribeAll public on cometd client
 + Removed clearing of queue in unSubscribeAll for cometd client
 + Update Main.main method to call setWar
 + Update test-jndi and test-annotation examples for atomikos 3.5.5

jetty-7.0.0.RC5 - 27 August 2009
 + 286911 Clean out cache when recycling HTTP fields
 + 287496 Use start.ini always and added --exec
 + 287632 FilterContinuations for blocking jetty6
 + JETTY-838 Don't log and throw
 + JETTY-874 Better header full warnings
 + JETTY-960 Support for ldaps
 + JETTY-1081 Handle null content type in GzipFilter
 + JETTY-1084 Disable GzipFilter for HEAD requests
 + JETTY-1085 Allow url sessionID if cookie invalid
 + JETTY-1086 Added UncheckedPrintWriter to avoid ignored EOFs
 + JETTY-1087 Chunked SSL non blocking input

jetty-6.1.19 - 01 July 2009
 + JETTY-799 shell script for jetty on cygwin
 + JETTY-863 Non blocking stats handler
 + JETTY-937 Further Improvements for sun JVM selector bugs
 + JETTY-970 BayeuxLoadGenerator latency handling
 + JETTY-1011 Grizzly uses queued thread pool
 + JETTY-1028 jetty:run plugin should check for the web.xml from the overlays
   if not found in src/main/webapp/WEB-INF/
 + JETTY-1029 Handle quoted cookie paths
 + JETTY-1031 Handle large pipeline
 + JETTY-1033 jetty-plus compiled with jdk1.5
 + JETTY-1034 Cookie parsing
 + JETTY-1037 reimplemented channel doRemove
 + JETTY-1040 jetty.client.HttpConnection does not handle non IOExceptions
 + JETTY-1042 Avoid cookie reuse on shared connection
 + JETTY-1044 add commons-daemon support as contrib/start-daemon module
 + JETTY-1045 Handle the case where request.PathInfo() should be "/*"
 + JETTY-1046 maven-jetty-jspc-plugin keepSources takes affect only in
   packageRoot
 + JETTY-1047 Cometd client can grow cookie headers
 + JETTY-1048 Default servlet can handle partially filtered large static
   content
 + JETTY-1049 Improved transparent proxy usability
 + JETTY-1054 Avoid double deploys
 + JETTY-1055 Cookie quoting
 + JETTY-1057 Error page stack trace XSS
 + JETTY-1058 Handle trailing / with aliases on
 + JETTY-1062 Don't filter cometd message without data

jetty-7.0.0.RC4 - 18 August 2009
 + 279820 Fixed HotSwapHandler
 + 285891 SessionAuthentication is serializable
 + 286185 Implement ability for JSON implementation to automatically register
   convertors
 + 286535 ContentExchange status code
 + JETTY-1057 XSS error page
 + JETTY-1079 ResourceCollection.toString
 + JETTY-1080 Ignore files that would be extracted outside the destination
   directory when unpacking WARs
 + Added discoverable start options

jetty-7.0.0.RC3 - 07 August 2009
 + 277403 remove system properties
 + 282447 concurrent destinations in HttpClient
 + 283172 fix Windows build, broken on directory creation with the
   DefaultServlet
 + 283375 additional error-checking on SSL connector passwords to prevent NPE
 + 283513 Check endp.isOpen when blocking read
 + 285697 extract parameters if dispatch has query
 + JETTY-1074 JMX thread manipulation
 + Improved deferred authentication handling

jetty-7.0.0.RC2 - 29 June 2009
 + 283375 improved extensibility of SSL connectors
 + 283818 fixed merge of forward parameters
 + 283844 Webapp / TLD errors are not clear
 + 284475 update jetty.sh for new OPTIONS syntax
 + 284510 Enhance jetty-start for diagnosis and unit testing
 + 284981 Implement a cross-origin filter
 + 285006 fix AbstractConnector NPE during shutdown.
 + Added DebugHandler
 + Added JavaUtilLog for Jetty logging to java.util.logging framework
 + backport jetty-8 annotation parsing to jetty-7
 + Disassociate method on IdentityService
 + Improved handling of overlays and resourceCollections

jetty-7.0.0.RC1 - 15 June 2009
 + 283344 Startup on windows is broken
 + JETTY-1066 283357 400 response for bad URIs
 + JETTY-1068 Avoid busy flush of async SSL

jetty-7.0.0.RC0 - 08 June 2009
 + 271535 Adding integration tests, and enabling RFC2616 tests
 + 280843 Buffer pool uses isHeader
 + 281287 Handle date headers before 1 Jan 1970
 + 282807 Better handling of 100 continues if response committed.
 + JETTY-967 create standalone build for PKCS12Import at codehaus
 + JETTY-1056 update jetty-ant module for Jetty 7 at codehaus trunk
 + JETTY-1058 Handle trailing / with aliases

jetty-7.0.0.M4 - 01 June 2009
 + 281059 NPE in QTP with debug on
 + JETTY-799 shell script for jetty on cygwin
 + JETTY-1031 Handle large pipeline
 + JETTY-1034 Cookie parsing
 + JETTY-1042 Prevent cookie leak between shared connection
 + JETTY-1048 Fix for large partially filtered static content
 + JETTY-1049 Improved transparent proxy usability
 + JETTY-1054 Avoid double deploys
 + JETTY-1055 Cookie quoting
 + JETTY-1057 Error page stack trace XSS

jetty-7.0.0.M3 - 20 June 2009
 + 274251 Allow dispatch to welcome files that are servlets (configurable)
 + 276545 Quoted cookie paths
 + 277403 Cleanup system property usage.
 + 277798 Denial of Service Filter
 + 279725 Support 100 and 102 expectations
 + 280707 client.HttpConnection does not catch and handle non-IOExceptions
 + 281470 Handle the case where request.PathInfo() should be "/*"
 + Added ContinuationThrowable
 + added WebAppContext.setConfigurationDiscovered for servlet 3.0 features
 + fixed race with expired async listeners
 + Numerous cleanups from static code analysis
 + Portable continuations for jetty6 and servlet3
 + Refactored AbstractBuffers to HttpBuffers for performance
 + refactored configuration mechanism
 + Refactored continuations to only support response wrapping

jetty-7.0.0.M2 - 18 May 2009
 + 273767 Update to use geronimo annotations spec 1.1.1
 + 275396 Added ScopedHandler to set servlet scope before security handler
 + JETTY-937 Work around Sun JVM bugs
 + JETTY-941 Linux chkconfig hint
 + JETTY-959 CGI servlet doesn't kill the CGI in case the client disconnects
 + JETTY-980 Fixed ResourceHandler ? handling, and bad URI creation in listings
 + JETTY-996 Make start-stop-daemon optional
 + JETTY-1003 java.lang.IllegalArgumentException: timeout can't be negative
 + JETTY-1004 CERT VU#402580 Canonical path handling includes ? in path segment
 + JETTY-1013 MySql Error with JDBCUserRealm
 + JETTY-1014 Enable start-stop-daemon by default on jetty.sh
   (START_STOP_DAEMON=1)
 + JETTY-1015 Reduce BayeuxClient and HttpClient lock contention
 + JETTY-1020 ZipException in org.mortbay.jetty.webapp.TagLibConfiguration
   prevents all contexts from being loaded

jetty-6.1.18 - 16 May 2009
 + JETTY-937 Improved work around sun JVM selector bugs
 + JETTY-1004 CERT VU#402580 Canonical path handling includes ? in path segment
 + JETTY-1008 ContinuationBayeux destroy is called
 + JETTY-1013 MySql Error with JDBCUserRealm
 + JETTY-1014 Enable start-stop-daemon by default on jetty.sh
   (START_STOP_DAEMON=1)
 + JETTY-1015 Reduce BayeuxClient and HttpClient lock contention
 + JETTY-1017 HttpDestination has too coarse locking
 + JETTY-1018 Denial of Service Filter
 + JETTY-1020 ZipException in org.mortbay.jetty.webapp.TagLibConfiguration
   prevents all contexts from being loaded
 + JETTY-1022 Removed several 1.5isms

jetty-5.1.15 - 18 May 2009
 + JETTY-418 synchronized load class
 + JETTY-1004 CERT VU402580 Canonical path handling includes ? in path segment
 + Fixes for CERT438616-CERT237888-CERT21284

jetty-6.1.17 - 30 April 2009
 + JETTY-936 Make optional dispatching to welcome files as servlets
 + JETTY-937 Work around sun JVM selector bugs
 + JETTY-941 Linux chkconfig hint
 + JETTY-957 Reduce hardcoded versions
 + JETTY-980 Security / Directory Listing XSS present
 + JETTY-982 Make test-jaas-webapp run with jetty:run
 + JETTY-983 Default Servlet sets accept-ranges for cached/gzipped content
 + JETTY-985 Allow listeners to implement both interfaces
 + JETTY-988 X-Forwarded-Host has precedence over X-Forwarded-Server
 + JETTY-989 GzipFilter handles addHeader
 + JETTY-990 Async HttpClient connect
 + JETTY-992 URIUtil.encodePath encodes markup characters
 + JETTY-996 Make start-stop-daemon optional
 + JETTY-997 Remove jpackage-utils dependency on rpm install
 + JETTY-1000 Avoided needless 1.5 dependency
 + JETTY-1002 cometd-api to 1.0.beta8
 + JETTY-1003 java.lang.IllegalArgumentException: timeout can't be negative
 + JETTY-1004 CERT VU#402580 Canonical path handling includes ? in path segment
 + JETTY-1006 Resume meta connect on all XD messages

jetty-7.0.0.M1 - 22 April 2009
 + 271258 FORM Authentication dispatch handling avoids caching
 + 271536 Add support to IO for quietly closing Readers / Writers
 + 273011 JETTY-980 JETTY-992 Security / Directory Listing XSS present
 + 273101 Fix DefaultServletTest XSS test case
 + 273153 Test for Nested references in DispatchServlet
 + JETTY-695 Handler dump
 + JETTY-983 DefaultServlet generates accept-ranges for cached/gzip content
 + Initial support for LoginService.logout
 + Removed HTTPConnection specifics from connection dispatching
 + Reworked authentication for deferred authentication
 + Reworked JMX for new layout

jetty-6.1.16 - 01 April 2009
 + JETTY-702 Create "jetty-tasks.xml" for the Ant plugin
 + JETTY-899 Standardize location for configuration files which go into etc
 + JETTY-936 Allow dispatch to welcome files that are servlets
 + JETTY-944 Lazy messages don't prevent long polls waiting
 + JETTY-946 Redeploys with maven jetty plugin of webapps with overlays don't
   work
 + JETTY-947 Exception stops terracotta session scavenger
 + JETTY-948 ConcurrentModificationException in TerracottaSessionManager
   scavenger
 + JETTY-949 Move cometd source to cometd.org project
 + JETTY-953 SSL keystore file input stream is not being closed directly
 + JETTY-956 SslSelectChannelConnector - password should be the default value
   of keyPassword if not specified
 + JETTY-959 CGI servlet doesn't kill the CGI in case the client disconnects
 + JETTY-964 Typo in Jetty 6.1.15 Manifest - Bundle-RequiredExcutionEnvironment
 + JETTY-972 Move cometd code back from cometd.org project (temporarily)
 + JETTY-973 Deliver same message to a collection of cometd Clients

jetty-7.0.0.M0 - 27 March 2009
 + JETTY-496 Support inetd/xinetd through use of System.inheritedChannel()
 + JETTY-540 Merged 3.0 Public Review changes
 + JETTY-567 Delay in initial TLS Handshake With FireFox 3 beta5 and
   SslSelectChannelConnector
 + JETTY-600 Automated tests of WADI integration + upgrade to WADI 2.0
 + JETTY-691 System.getProperty() calls ... wrap them in doPrivileged
 + JETTY-713 Expose additional AbstractConnector methods via MBean
 + JETTY-731 Completed DeliverListener for cometd
 + JETTY-748 RandomAccessFileBuffer for hadoop optimization
 + JETTY-749 Improved ArrayQueue
 + JETTY-765 ensure stop mojo works for all execution phases
 + JETTY-774 Improved caching of mime types with charsets
 + JETTY-775 AbstractSessionTest remove timing related test
 + JETTY-778 handle granular windows timer in lifecycle test
 + JETTY-779 Fixed line feed in request log
 + JETTY-781 Add "mvn jetty:deploy-war" for deploying a pre-assembled war
 + JETTY-782 Implement interval advice for BayeuxClient
 + JETTY-783 Update jetty self-signed certificate
 + JETTY-784 TerracottaSessionManager leaks sessions scavenged in other nodes
 + JETTY-786 Allow DataSourceUserRealm to create tables
 + JETTY-787 Handle MSIE7 mixed encoding
 + JETTY-788 Fix jotm for scoped jndi naming
 + JETTY-790 WaitingContinuations can change mutex if not pending
 + JETTY-792 TerracottaSessionManager does not unlock new session with
   requested id
 + JETTY-793 Fixed DataCache millisecond rounding
 + JETTY-794 WADI integration tests fail intermittently.
 + JETTY-795 NullPointerException in SocketConnector.java
 + JETTY-801 Bring back 2 arg EnvEntry constructor
 + JETTY-802 Modify the default error pages to make association with Jetty
   clearer
 + JETTY-804 HttpClient timeout does not always work
 + JETTY-805 Fix jetty-jaas.xml for new UserRealm package
 + JETTY-806 Timeout related Deadlocks in HTTP Client
 + JETTY-807 HttpTester to handle charsets
 + JETTY-808 cometd client demo run.sh
 + JETTY-809 Need a way to customize WEB-INF/lib file extensions that are added
   to the classpath
 + JETTY-811 Allow configuration of system properties for the maven plugin
   using a file
 + JETTY-813 Simplify NCSARequestLog.java
 + JETTY-814 Add org.eclipse.jetty.client.Address.toString()
 + JETTY-816 Implement reconnect on java bayeux client
 + JETTY-817 Aborted SSL connections may cause jetty to hang with full cpu
 + JETTY-818 Support javax.servlet.request.ssl_session_id
 + JETTY-821 Allow lazy loading of persistent sessions
 + JETTY-822 Commit when autocommit=true causes error with mysql
 + JETTY-823 Extend start.config profiles
 + JETTY-824 Access to inbound byte statistics
 + JETTY-825 URL decoding of spaces (+) fails for encoding not utf8
 + JETTY-830 Add ability to reserve connections on http client
 + JETTY-831 Add ability to stop java bayeux client
 + JETTY-832 More UrlDecoded handling in relation to JETTY-825
 + JETTY-834 Configure DTD does not allow <Map> children
 + JETTY-837 Response headers set via filter are ignored for static resources
 + JETTY-840 add default mime types to *.htc and *.pps
 + JETTY-841 Duplicate messages when sending private message to yourself with
   cometd chat demo
 + JETTY-842 NPE in jetty client when no path component
 + JETTY-843 META-INF/MANIFEST.MF is not present in unpacked webapp
 + JETTY-844 Replace reflection with direct invocation in Slf4jLog
 + JETTY-848 Temporary folder not fully cleanup after stop (via Sweeper)
 + JETTY-854 JNDI scope does not work with applications in a .war
 + JETTY-859 MultiPartFilter ignores the query string parameters
 + JETTY-861 switched buffer pools to ThreadLocal implementation
 + JETTY-862 EncodedHttpURI ignores given encoding in constructor
 + JETTY-866 jetty-client test case fix
 + JETTY-869 NCSARequestLog locale config
 + JETTY-870 NullPointerException in Response when performing redirect to wrong
   relative URL
 + JETTY-871 jetty-client expires() NPE race condition fixed
 + JETTY-876 Added new BlockingArrayQueue and new QueuedThreadPool
 + JETTY-890 merge jaspi branch to trunk
 + JETTY-894 Add android .apk to mime types
 + JETTY-897 Remove swing dependency in GzipFilter
 + JETTY-898 Allow jetty debs to start with custom java args provided by users
 + JETTY-899 Standardize location and build process for configuration files
   which go into etc
 + JETTY-909 Update useragents cache
 + JETTY-917 Change for JETTY-811 breaks systemProperties config parameter in
   maven-jetty-plugin
 + JETTY-922 Fixed NPE on getRemoteHost when socket closed
 + JETTY-923 Client supports attributes
 + JETTY-926 default location for generatedClasses of jspc plugin is incorrect
 + JETTY-938 Deadlock in the TerracottaSessionManager
 + JETTY-939 NPE in AbstractConfiguration.callPreDestroyCallbacks
 + JETTY-946 Redeploys with maven jetty plugin of webapps with overlays don't
   work
 + JETTY-950 Fix double-printing of request URI in request log
 + JETTY-953 SSL keystore file input stream is not being closed directly
 + JETTY-956 SslSelectChannelConnector - password should be the default value
   of keyPassword if not specified
 + moved to org.eclipse packages
 + simplified HandlerContainer API

jetty-6.1.15 - 04 March 2009
 + JETTY-923 BayeuxClient uses message pools to reduce memory footprint
 + JETTY-924 Improved BayeuxClient disconnect handling
 + JETTY-925 Lazy bayeux messages
 + JETTY-926 default location for generatedClasses of jspc plugin is incorrect
 + JETTY-931 Fix issue with jetty-rewrite.xml
 + JETTY-934 fixed stop/start of Bayeux Client
 + JETTY-938 Deadlock in the TerracottaSessionManager
 + JETTY-939 NPE in AbstractConfiguration.callPreDestroyCallbacks

jetty-6.1.15 - 02 March 2009
 + JETTY-923 BayeuxClient uses message pools to reduce memory footprint
 + JETTY-924 Improved BayeuxClient disconnect handling
 + JETTY-925 Lazy bayeux messages
 + JETTY-926 default location for generatedClasses of jspc plugin is incorrect

jetty-6.1.15.rc4 - 19 February 2009
 + JETTY-496 Support inetd/xinetd through use of System.inheritedChannel()
 + JETTY-713 Expose additional AbstractConnector methods via MBean
 + JETTY-749 Improved ack extension
 + JETTY-802 Modify the default error pages to make association with Jetty
   clearer
 + JETTY-811 Allow configuration of system properties for the maven plugin
   using a file
 + JETTY-815 Add comet support to jQuery javascript library
 + JETTY-840 add default mime types to *.htc and *.pps
 + JETTY-848 Temporary folder not fully cleanup after stop (via Sweeper)
 + JETTY-869 NCSARequestLog locale config
 + JETTY-870 NullPointerException in Response when performing redirect to wrong
   relative URL
 + JETTY-872 Handshake handler calls wrong extension callback
 + JETTY-878 Removed printStackTrace from WaitingContinuation
 + JETTY-879 Support extra properties in jQuery comet implementation
 + JETTY-882 ChannelBayeuxListener called too many times
 + JETTY-884 Use hashcode for threadpool ID
 + JETTY-887 Split configuration and handshaking in jquery comet
 + JETTY-888 Fix abort in case of multiple outstanding connections
 + JETTY-894 Add android .apk to mime types
 + JETTY-898 Allow jetty debs to start with custom java args provided by users
 + JETTY-909 Update useragents cache

jetty-6.1.15.rc3 - 28 January 2009
 + JETTY-691 System.getProperty() calls ... wrap them in doPrivileged
 + JETTY-844 Replace reflection with direct invocation in Slf4jLog
 + JETTY-861 switched buffer pools to ThreadLocal implementation
 + JETTY-866 jetty-client test case fix

jetty-6.1.15.rc2 - 23 January 2009
 + JETTY-567 Delay in initial TLS Handshake With FireFox 3 beta5 and
   SslSelectChannelConnector
 + adjustment to jetty-client assembly packaging

jetty-6.1.15.pre0 - 20 January 2009
 + JETTY-600 Automated tests of WADI integration + upgrade to WADI 2.0
 + JETTY-749 Reliable message delivery
 + JETTY-781 Add "mvn jetty:deploy-war" for deploying a pre-assembled war
 + JETTY-794 WADI integration tests fail intermittently.
 + JETTY-795 NullPointerException in SocketConnector.java
 + JETTY-798 Jboss session manager incompatible with LifeCycle.Listener
 + JETTY-801 Bring back 2 arg EnvEntry constructor
 + JETTY-802 Modify the default error pages to make association with Jetty very
   clear
 + JETTY-804 HttpClient timeout does not always work
 + JETTY-806 Timeout related Deadlocks in HTTP Client
 + JETTY-807 HttpTester to handle charsets
 + JETTY-808 cometd client demo run.sh
 + JETTY-809 Need a way to customize WEB-INF/lib file extensions that are added
   to the classpath
 + JETTY-814 Add org.eclipse.jetty.client.Address.toString()
 + JETTY-816 Implement reconnect on java bayeux client
 + JETTY-817 Aborted SSL connections may cause jetty to hang with full cpu
 + JETTY-819 Jetty Plus no more jre 1.4
 + JETTY-821 Allow lazy loading of persistent sessions
 + JETTY-824 Access to inbound byte statistics
 + JETTY-825 URL decoding of spaces (+) fails for encoding not utf8
 + JETTY-827 Externalize servlet api
 + JETTY-830 Add ability to reserve connections on http client
 + JETTY-831 Add ability to stop java bayeux client
 + JETTY-832 More UrlDecoded handling in relation to JETTY-825
 + JETTY-833 Update debian and rpm packages for new jsp-2.1-glassfish jars and
   servlet-api jar
 + JETTY-834 Configure DTD does not allow <Map> children
 + JETTY-837 Response headers set via filter are ignored for static resources
 + JETTY-841 Duplicate messages when sending private message to yourself with
   cometd chat demo
 + JETTY-842 NPE in jetty client when no path component
 + JETTY-843 META-INF/MANIFEST.MF is not present in unpacked webapp
 + JETTY-852 Ensure handshake and connect retried on failure for jquery-cometd
 + JETTY-854 JNDI scope does not work with applications in a .war
 + JETTY-855 jetty-client uber assembly support
 + JETTY-858 ContentExchange provides bytes
 + JETTY-859 MultiPartFilter ignores the query string parameters
 + JETTY-862 EncodedHttpURI ignores given encoding in constructor

jetty-6.1.14 - 14 November 2008
 + JETTY-630 jetty6-plus rpm is missing the jetty6-plus jar
 + JETTY-748 Reduced flushing of large content
 + JETTY-765 ensure stop mojo works for all execution phases
 + JETTY-777 include util5 on the jetty debs
 + JETTY-778 handle granular windows timer in lifecycle test
 + JETTY-779 Fixed line feed in request log
 + JETTY-782 Implement interval advice for BayeuxClient
 + JETTY-783 Update jetty self-signed certificate
 + JETTY-784 TerracottaSessionManager leaks sessions scavenged in other nodes
 + JETTY-787 Handle MSIE7 mixed encoding
 + JETTY-788 Fix jotm for new scoped jndi
 + JETTY-790 WaitingContinuations can change mutex if not pending
 + JETTY-791 Ensure jdk1.4 compatibility for jetty-6
 + JETTY-792 TerracottaSessionManager does not unlock new session with
   requested id
 + JETTY-793 Fixed DataCache millisecond rounding

jetty-6.1.12 - 04 November 2008
 + JETTY-731 Completed DeliverListener for cometd
 + JETTY-772 Increased default threadpool size to 250
 + JETTY-774 Cached text/json content type
 + JETTY-775 fix port of openspaces to jetty-6

jetty-7.0.0.pre5 - 30 October 2008
 + JETTY-766 Fix npe
 + JETTY-767 Fixed SSL Client no progress handshake bug
 + JETTY-768 Remove EnvEntry overloaded constructors
 + JETTY-769 jquery example error
 + JETTY-771 Ensure NamingEntryUtil is jdk1.4 compliant
 + JETTY-772 Increased default threadpool size to 250

jetty-6.1.12.rc5 - 30 October 2008
 + JETTY-703 maxStopTimeMs added to QueuedThreadPool
 + JETTY-762 improved QueuedThreadPool idle death handling
 + JETTY-763 Fixed AJP13 constructor
 + JETTY-766 Ensure SystemProperties set early on jetty-maven-plugin
 + JETTY-767 Fixed SSL Client no progress handshake bug
 + JETTY-768 Remove EnvEntry overloaded constructors
 + JETTY-771 Ensure NamingEntryUtil jdk1.4 compliant

jetty-7.0.0.pre4 - 28 October 2008
 + JETTY-241 Support for web application overlays in rapid application
   development (jetty:run)
 + JETTY-319 improved passing of exception when webapp unavailable
 + JETTY-331 SecureRandom hangs on systems with low entropy (connectors slow to
   start)
 + JETTY-591 No server classes for jetty-web.xml
 + JETTY-604 AbstractSession.setSessionURL
 + JETTY-670 $JETTY_HOME/bin/jetty.sh not worked in Solaris, because of
   /usr/bin/which has no error-code
 + JETTY-676 ResourceHandler doesn't support HTTP HEAD requests
 + JETTY-677 GWT serialization issue
 + JETTY-680 Can't configure the ResourceCollection with maven
 + JETTY-681 JETTY-692 MultiPartFilter is slow for file uploads
 + JETTY-682 Added listeners and queue methods to cometd
 + JETTY-686 LifeCycle.Listener
 + JETTY-687 Issue with servlet-mapping in dynamic servlet invoker
 + JETTY-688 Cookie causes NumberFormatException
 + JETTY-689 processing of non-servlet related annotations
 + JETTY-690 Updated XBean dependencies to XBean version 3.4.3 and Spring
   2.0.5.
 + JETTY-696 jetty.sh restart not working
 + JETTY-698 org.eclipse.resource.JarResource.extract does not close
   JarInputStream jin
 + JETTY-699 Optimized cometd sending of 1 message to many many clients
 + JETTY-700 unit test for unread request data
 + JETTY-703 maxStopTimeMs added to QueuedThreadPool
 + JETTY-708 allow 3 scopes for jndi resources: jvm, server or webapp
 + JETTY-709 Jetty plugin's WebAppConfig configured properties gets overridden
   by AbstractJettyRunMojo even when already set
 + JETTY-710 Worked around poor implementation of File.toURL()
 + JETTY-711 DataSourceUserRealm implementation
 + JETTY-712 HttpClient does not handle request complete after response
   complete
 + JETTY-715 AJP Key size as Integer
 + JETTY-716 Fixed NPE on empty cometd message
 + JETTY-718 during ssl unwrap, return true if some bytes were read, even if
   underflow
 + JETTY-720 fix HttpExchange.waitForStatus
 + JETTY-721 Support wildcard in VirtualHosts configuration
 + JETTY-723 jetty.sh does not check if TMP already is set
 + JETTY-724 better handle EBCDIC default JVM encoding
 + JETTY-728 Improve Terracotta integration and performances
 + JETTY-730 Set SAX parse features to defaults
 + JETTY-731 DeliverListener for cometd
 + JETTY-732 Case Sensitive Basic Authentication Response Header
   Implementations
 + JETTY-733 Expose ssl connectors with xbean
 + JETTY-735 Wrong default jndi name on DataSourceUserRealm
 + JETTY-736 Client Specific cometd advice
 + JETTY-737 refactored jetty.jar into jetty, xml, security, ssl, webapp and
   deploy jars
 + JETTY-738 If jetty.sh finds a pid file is does not check to see if a process
   with that pid is still running
 + JETTY-739 Race in QueuedThreadPool
 + JETTY-741 HttpClient connects slowly due to reverse address lookup by
   InetAddress.getHostName()
 + JETTY-742 Private messages in cometd chat demo
 + JETTY-747 Handle HttpClient exceptions better
 + JETTY-755 Optimized HttpParser and buffers for few busy connections
 + JETTY-757 Unhide JAAS classes
 + JETTY-758 Update JSP to glassfish tag SJSAS-9_1_1-B51-18_Sept_2008
 + JETTY-759 Fixed JSON small negative real numbers
 + JETTY-760 Handle wildcard VirtualHost and normalize hostname in
   ContextHandlerCollection
 + JETTY-762 improved QueuedThreadPool idle death handling
 + JETTY-763 Fixed AJP13 constructor
 + JETTY-766 Ensure SystemProperties set early on jetty-maven-plugin

jetty-6.1.12.rc4 - 21 October 2008
 + JETTY-319 improved passing of exception when webapp unavailable
 + JETTY-729 Backport Terracotta integration to Jetty6.1 branch
 + JETTY-744 Backport of JETTY-741: HttpClient connects slowly due to reverse
   address lookup by InetAddress.getHostName()
 + JETTY-747 Handle exceptions better in HttpClient
 + JETTY-755 Optimized HttpParser and buffers for few busy connections
 + JETTY-758 Update JSP 2.1 to glassfish tag SJSAS-9_1_1-B51-18_Sept_2008
 + JETTY-759 Fixed JSON small negative real numbers
 + JETTY-760 Handle wildcard VirtualHost and normalize hostname in
   ContextHandlerCollection

jetty-6.1.12.rc3 - 10 October 2008
 + JETTY-241 Support for web application overlays in rapid application
   development (jetty:run)
 + JETTY-686 LifeCycle.Listener
 + JETTY-715 AJP key size
 + JETTY-716 NPE for empty cometd message
 + JETTY-718 during ssl unwrap, return true if some bytes were read, even if
   underflow
 + JETTY-720 fix HttpExchange.waitForStatus
 + JETTY-721 Support wildcard in VirtualHosts configuration
 + JETTY-722 jndi related threadlocal not cleared after deploying webapp
 + JETTY-723 jetty.sh does not check if TMP already is set
 + JETTY-725 port JETTY-708 (jndi scoping) to jetty-6
 + JETTY-730 set SAX parser features to defaults
 + JETTY-731 DeliverListener for cometd
 + JETTY-732 Case Sensitive Basic Authentication Response Header
   Implementations
 + JETTY-736 Client Specific cometd advice
 + JETTY-738 If jetty.sh finds a pid file is does not check to see if a process
   with that pid is still running
 + JETTY-739 Race in QueuedThreadPool
 + JETTY-742 Private messages in cometd chat demo

jetty-6.1.12rc2 - 12 September 2008
 + JETTY-282 Support manually-triggered reloading
 + JETTY-331 SecureRandom hangs on systems with low entropy (connectors slow to
   startup)
 + JETTY-591 No server classes for jetty-web.xml
 + JETTY-670 $JETTY_HOME/bin/jetty.sh not worked in Solaris, because of
   /usr/bin/which has no error-code
 + JETTY-671 Configure DTD does not allow <Property> children
 + JETTY-672 Utf8StringBuffer doesn't properly handle null characters (char
   with byte value 0)
 + JETTY-676 ResourceHandler doesn't support HTTP HEAD requests
 + JETTY-677 GWT serialization issue
 + JETTY-680 Can't configure the ResourceCollection with maven
 + JETTY-681 JETTY-692 MultiPartFilter is slow for file uploads
 + JETTY-682 Added listeners and queue methods to cometd
 + JETTY-683 ResourceCollection works for jsp files but does not work for
   static resources under DefaultServlet
 + JETTY-687 Issue with servlet-mapping in dynamic servlet invoker
 + JETTY-688 Cookie causes NumberFormatException
 + JETTY-696 ./jetty.sh restart not working
 + JETTY-698 org.eclipse.resource.JarResource.extract does not close
   JarInputStream jin
 + JETTY-699 Optimize cometd sending of 1 message to many many clients
 + JETTY-709 Jetty plugin's WebAppConfig configured properties gets overridden
   by AbstractJettyRunMojo even when already set
 + JETTY-710 Worked around poor implementation of File.toURL()
 + JETTY-712 HttpClient does not handle request complete after response
   complete

jetty-7.0.0pre3 - 06 August 2008
 + JETTY-30 Externalize servlet-api to own project
 + JETTY-182 Support setting explicit system classpath for jasper
   Jsr199JavaCompiler
 + JETTY-319 Get unavailable exception and added startWithUnavailable option
 + JETTY-381 JETTY-622 Multiple Web Application Source Directory
 + JETTY-442 Accessors for mimeType on ResourceHandler
 + JETTY-502 forward of an include should hide include attributes
 + JETTY-562 RewriteHandler support for virtual hosts
 + JETTY-563 JETTY-482 OpenRemoteServiceServlet for GWT1.5M2+
 + JETTY-564 Consider optionally importing org.apache.jasper.servlet
 + JETTY-571 SelectChannelConnector throws Exception on close on Windows
 + JETTY-608 Suspend/Resume/Complete request listeners
 + JETTY-621 Improved LazyList javadoc
 + JETTY-626 Null protect reading the dtd resource from classloader
 + JETTY-628 Rewrite rule for rewriting scheme
 + JETTY-629 Don't hold timeout lock during expiry call.
 + JETTY-632 OSGi tags for Jetty client
 + JETTY-633 Default form encoding 8859_1 rather than utf-8
 + JETTY-635 Correctly merge request parameters when doing forward
 + JETTY-636 Separate lifeycle of jsp build
 + JETTY-637 empty date headers throw IllegalArgumentException
 + JETTY-641 JDBC Realm purge cache problem
 + JETTY-642 NPE in LdapLoginModule
 + JETTY-644 LdapLoginModule uses proper filters when searching
 + JETTY-645 Do not provide jetty-util to the webapps
 + JETTY-646 Should set Cache-Control header when sending errors to avoid
   caching
 + JETTY-647 suspended POSTs with binary data do too many resumes
 + JETTY-650 Parse "*" URI for HTTP OPTIONS request
 + JETTY-651 Release resources during destroy
 + JETTY-653 Upgrade jta api specs to more recent version
 + JETTY-654 Allow Cometd Bayeux object to be JMX manageable
 + JETTY-655 Support parsing application/x-www-form-urlencoded parameters via
   http PUT
 + JETTY-656 HttpClient defaults to async mode
 + JETTY-659 ContentExchange and missing headers in HttpClient
 + JETTY-663 AbstractDatabaseLoginModule handle not found UserInfo and userName
 + JETTY-665 Support merging class directories
 + JETTY-666 scanTargetPatterns override the values already being set by
   scanTarget
 + JETTY-667 HttpClient handles chunked content
 + JETTY-669 Http methods other than GET and POST should not have error page
   content
 + JETTY-671 Configure DTD does not allow <Property> children
 + JETTY-672 Utf8StringBuffer doesn't properly handle null characters (char
   with byte value 0)
 + JETTY-675 ServletContext.getRealPath("") returns null instead of returning
   the root dir of the webapp
 + Upgrade jsp 2.1 to SJSAS-9_1_02-B04-11_Apr_2008

jetty-6.1.12rc1 - 01 August 2008
 + JETTY-319 Get unavailable exception and added startWithUnavailable option
 + JETTY-381 JETTY-622 Multiple Web Application Source Directory
 + JETTY-442 Accessors for mimeType on ResourceHandler
 + JETTY-502 forward of an include should hide include attributes
 + JETTY-562 RewriteHandler support for virtual hosts
 + JETTY-563 GWT OpenRemoteServiceServlet GWT1.5M2+
 + JETTY-564 Consider optionally importing org.apache.jasper.servlet
 + JETTY-571 SelectChannelConnector throws Exception on close on Windows
 + JETTY-596 Proxy authorization support in HttpClient
 + JETTY-599 handle buffers consistently handle invalid index for poke
 + JETTY-603 Handle IPv6 in HttpURI
 + JETTY-605 Added optional threadpool to BayeuxService
 + JETTY-606 better writeTo impl for BIO
 + JETTY-607 Add GigaSpaces session clustering
 + JETTY-610 jetty.class.path not being interpreted
 + JETTY-613 website module now generates site-component for jetty-site
 + JETTY-614 scanner allocated hashmap on every scan
 + JETTY-623 ServletContext.getServerInfo() non compliant
 + JETTY-626 Null protect reading the dtd resource from classloader
 + JETTY-628 Rewrite rule for rewriting scheme
 + JETTY-629 Don't hold timeout lock during expiry call.
 + JETTY-632 OSGi tags for Jetty client
 + JETTY-633 Default form encoding 8859_1 rather than utf-8
 + JETTY-635 Correctly merge request parameters when doing forward
 + JETTY-637 empty date headers throw IllegalArgumentException
 + JETTY-641 JDBC Realm purge cache problem
 + JETTY-642 NPE in LdapLoginModule
 + JETTY-644 LdapLoginModule uses proper filters when searching
 + JETTY-646 Should set Cache-Control header when sending errors to avoid
   caching
 + JETTY-647 suspended POSTs with binary data do too many resumes
 + JETTY-650 Parse "*" URI for HTTP OPTIONS request
 + JETTY-651 Release resources during destroy
 + JETTY-654 Allow Cometd Bayeux object to be JMX manageable
 + JETTY-655 Support parsing application/x-www-form-urlencoded parameters via
   http PUT
 + JETTY-656 HttpClient defaults to async mode
 + JETTY-657 Backport jetty-7 sslengine
 + JETTY-658 backport latest HttpClient from jetty-7 to jetty-6
 + JETTY-659 ContentExchange and missing headers in HttpClient
 + JETTY-660 Backported QoSFilter
 + JETTY-663 AbstractDatabaseLoginModule handle not found UserInfo and userName
 + JETTY-665 Support merging class directories
 + JETTY-666 scanTargetPatterns override the values already being set by
   scanTarget
 + JETTY-667 HttpClient handles chunked content
 + JETTY-669 Http methods other than GET and POST should not have error page
   content
 + Upgrade jsp 2.1 to SJSAS-9_1_02-B04-11_Apr_2008

jetty-7.0.0pre2 - 30 June 2008
 + JETTY-336 413 error for header buffer full
 + JETTY-425 race in stopping SelectManager
 + JETTY-568 Avoid freeing DirectBuffers. New locking NIO ResourceCache.
 + JETTY-569 Stats for suspending requests
 + JETTY-572 Unique cometd client ID
 + JETTY-576 servlet dtds and xsds not being loaded locally
 + JETTY-578 OSGI Bundle-RequiredExcutionEnvironment set to J2SE-1.5
 + JETTY-579 OSGI resolved management and servlet.resources import error
 + JETTY-580 Fixed SSL shutdown
 + JETTY-581 ContextPath constructor
 + JETTY-582 final ISO_8859_1
 + JETTY-584 handle null contextPath
 + JETTY-587 persist sessions to database
 + JETTY-588 handle Retry in ServletException
 + JETTY-589 Added Statistics Servlet
 + JETTY-590 Digest auth domain for root context
 + JETTY-592 expired timeout callback without synchronization
 + JETTY-595 SessionHandler only deals with base request session
 + JETTY-596 proxy support in HttpClient
 + JETTY-598 Added more reliable cometd message flush option
 + JETTY-599 handle buffers consistently handle invalid index for poke
 + JETTY-603 Handle IPv6 in HttpURI
 + JETTY-605 Added optional threadpool to BayeuxService
 + JETTY-606 better writeTo impl for BIO
 + JETTY-607 Add GigaSpaces session clustering
 + JETTY-609 jetty-client improvements for http conversations
 + JETTY-610 jetty.class.path not being interpreted
 + JETTY-611 make general purpose jar scanning mechanism
 + JETTY-612 scan for web.xml fragments
 + JETTY-613 various distribution related changes
 + JETTY-614 scanner allocates hashmap on every iteration
 + JETTY-615 Replaced CDDL servlet.jar with Apache-2.0 licensed version
 + JETTY-623 ServletContext.getServerInfo() non compliant

jetty-6.1.11 - 06 June 2008
 + JETTY-336 413 error for full header buffer
 + JETTY-425 race in stopping SelectManager
 + JETTY-580 Fixed SSL shutdown
 + JETTY-581 ContextPath constructor
 + JETTY-582 final ISO_8859_1
 + JETTY-584 handle null contextPath
 + JETTY-588 handle Retry in ServletException
 + JETTY-590 Digest auth domain for root context
 + JETTY-592 expired timeout callback without synchronization
 + JETTY-595 SessionHandler only deals with base request session
 + JETTY-596 Proxy support in HttpClient
 + JETTY-598 Added more reliable cometd message flush option

jetty-6.1.10 - 20 May 2008
 + JETTY-440 allow file name patterns for jsp compilation for jspc plugin
 + JETTY-529 CNFE when deserializing Array from session resolved
 + JETTY-537 JSON handles Locales
 + JETTY-547 Shutdown SocketEndpoint output before close
 + JETTY-550 Reading 0 bytes corrupts ServletInputStream
 + JETTY-551 Upgraded to Wadi 2.0-M10
 + JETTY-556 Encode all URI fragments
 + JETTY-557 Allow ServletContext.setAttribute before start
 + JETTY-558 optional handling of X-Forwarded-For/Host/Server
 + JETTY-566 allow for non-blocking behavior in jetty maven plugin
 + JETTY-572 unique cometd client ID
 + JETTY-579 osgi fixes with management and servlet resources
 + Use QueuedThreadPool as default

jetty-7.0.0pre1 - 03 May 2008
 + JETTY-440 allow file name patterns for jsp compilation for jspc plugin
 + JETTY-529 CNFE when deserializing Array from session resolved
 + JETTY-558 optional handling of X-Forwarded-For/Host/Server
 + JETTY-559 ignore unsupported shutdownOutput
 + JETTY-566 allow for non-blocking behavior in jetty maven plugin
 + address osgi bundling issue relating to build resources
 + Allow annotations example to be built regularly, copy to contexts-available
 + Improved suspend examples
 + Make annotations example consistent with servlet 3.0
 + Refactor JNDI impl to simplify

jetty-7.0.0pre0 - 21 April 2008
 + JETTY-282 Support manually-triggered reloading by maven plugin
 + JETTY-341 100-Continues sent only after getInputStream called.
 + JETTY-386 backout fix and replaced with
   ContextHandler.setCompactPath(boolean)
 + JETTY-399 update OpenRemoteServiceServlet to gwt 1.4
 + JETTY-467 allow URL rewriting to be disabled.
 + JETTY-468 unique holder names for addServletWithMapping
 + JETTY-471 LDAP JAAS Realm
 + JETTY-474 Fixed case sensitivity issue with HttpFields
 + JETTY-475 AJP connector in RPMs
 + JETTY-486 Improved jetty.sh script
 + JETTY-487 Handle empty chunked request
 + JETTY-494 Client side session replication
 + JETTY-519 HttpClient does not recycle closed connection.
 + JETTY-522 Add build profile for macos for setuid
 + JETTY-523 Default servlet uses ServletContext.getResource
 + JETTY-524 Don't synchronize session event listener calls
 + JETTY-525 Fixed decoding for long strings
 + JETTY-526 Fixed MMBean fields on JMX MBeans
 + JETTY-528 Factor our cookie parsing to CookieCutter
 + JETTY-530 Improved JMX MBeanContainer lifecycle
 + JETTY-531 Optional expires on MovedContextHandler
 + JETTY-532 MBean properties for QueuedThreadPool
 + JETTY-535 Fixed Bayeux server side client memory leak
 + JETTY-537 JSON handles Locales
 + JETTY-538 test harness fix for windows
 + JETTY-540 Servlet-3.0 & java5 support (work in progress)
 + JETTY-543 Atomic batch get and put of files.
 + JETTY-545 Rewrite handler
 + JETTY-546 Webapp runner. All in one jar to run a webapps
 + JETTY-547 Shutdown SocketEndpoint output before close
 + JETTY-550 Reading 0 bytes corrupts ServletInputStream
 + JETTY-551 Wadi 2.0-M10
 + JETTY-553 Fixed customize override
 + JETTY-556 Encode all URI fragments
 + JETTY-557 Allow ServletContext.setAttribute before start
 + JETTY-560 Allow decoupling of jndi names in web.xml
 + Added option to dispatch to suspended requests.
 + BayeuxClient use a single connection for polling
 + Delay 100 continues until getInputStream
 + Ensure Jotm tx mgr can be found in jetty-env.xml
 + HttpClient supports pipelined request
 + Jetty-6.1.8 Changes
 + Make javax.servlet.jsp optional osgi import for jetty module
 + QueuedThreadPool default
 + Refactor of Continuation towards servlet 3.0 proposal
 + Renamed modules management and naming to jmx and jndi.
 + RetryRequest exception now extends ThreadDeath

jetty-6.1.9 - 26 March 2008
 + JETTY-399 update OpenRemoteServiceServlet to gwt 1.4
 + JETTY-471 LDAP JAAS Realm
 + JETTY-475 AJP connector in RPMs
 + JETTY-482 update to JETTY-399
 + JETTY-519 HttpClient does not recycle closed connection.
 + JETTY-522 Add build profile for macos for setuid
 + JETTY-525 Fixed decoding for long strings
 + JETTY-526 Fixed MMBean fields on JMX MBeans
 + JETTY-532 MBean properties for QueuedThreadPool
 + JETTY-535 Fixed Bayeux server side client memory leak
 + JETTY-538 test harness fix for windows
 + JETTY-541 Cometd per client timeouts
 + Ensure Jotm tx mgr can be found in jetty-env.xml
 + Make javax.servlet.jsp optional osgi import for jetty module

jetty-6.1.8 - 28 February 2008
 + JETTY-350 log ssl errors on SslSocketConnector
 + JETTY-417 JETTY_LOGS environment variable not queried by jetty.sh
 + JETTY-433 ContextDeployer constructor fails unnecessarily when using a
   security manager if jetty.home not set
 + JETTY-434 ContextDeployer scanning of sub-directories should be optional
 + JETTY-481 Handle empty Bayeux response
 + JETTY-489 Improve doco on the jetty.port property for plugin
 + JETTY-490 Fixed JSONEnumConvertor
 + JETTY-491 opendocument mime types
 + JETTY-492 Null pointer in HashSSORealm
 + JETTY-493 JSON handles BigDecimals
 + JETTY-498 Improved cookie parsing
 + JETTY-507 Fixed encoding from JETTY-388 and test case
 + JETTY-508 Extensible cometd handlers
 + JETTY-509 Fixed JSONP transport for changing callback names
 + JETTY-511 jetty.sh mishandled JETTY_HOME when launched from a relative path
 + JETTY-512 add slf4j as optional to manifest
 + JETTY-513 Terracotta session replication does not work when the initial page
   on each server does not set any attributes
 + JETTY-515 Timer is missing scavenging Task in HashSessionManager
 + Add "mvn jetty:stop"
 + Added BayeuxService
 + Added JSON.Convertor and non static JSON instances
 + Added QueuedThreadPool
 + add removeHandler(Handler) method to HandlerContainer interface
 + AJP handles bad mod_jk methods
 + Allow code ranges on ErrorPageErrorHandler
 + allow sessions to be periodically persisted to disk
 + Cookie support in BayeuxClient
 + Fixed JSON negative numbers
 + further Optimizations and improvements of Cometd
 + grizzly fixed for posts
 + Improved Bayeux API
 + Improved Cometd timeout handling
 + JSON unquotes /
 + Long cache for JSON
 + Optimizations and improvements of Cometd, more pooled objects
 + Optimized QuotedStringTokenizer.quote()
 + Remove duplicate commons-logging jars and include sslengine in jboss sar

jetty-6.1.7 - 22 December 2007
 + JETTY-386 CERT-553235 backout fix and replaced with
   ContextHandler.setCompactPath(boolean)
 + JETTY-467 allow URL rewriting to be disabled.
 + JETTY-468 unique holder names for addServletWithMapping
 + JETTY-474 Fixed case sensitivity issue with HttpFields
 + JETTY-486 Improved jetty.sh script
 + JETTY-487 Handle empty chunked request
 + Add "mvn jetty:stop"
 + Added BayeuxService
 + Added JSON.Convertor and non static JSON instances
 + allow sessions to be periodically persisted to disk
 + Cookie support in BayeuxClient
 + grizzly fixed for posts
 + jetty-6.1 branch created from 6.1.6 and r593 of jetty-contrib trunk
 + Optimizations and improvements of Cometd, more pooled objects
 + Update java5 patch

jetty-6.1.6 - 18 November 2007
 + JETTY-455 Optional cometd id
 + JETTY-459 Unable to deploy from Eclipse into the root context
 + JETTY-461 fixed cometd unknown channel
 + JETTY-464 typo in ErrorHandler
 + JETTY-465 System.exit() in constructor exception for MultiPartOutputStream
 + rudimentary debian packaging
 + updated grizzly connector to 1.6.1

jetty-6.1.6rc1 - 05 November 2007
 + JETTY-388 Handle utf-16 and other multibyte non-utf-8 form content.
 + JETTY-409 String params that denote files changed to File
 + JETTY-438 handle trailing . in vhosts
 + JETTY-439 Fixed 100 continues clash with Connection:close
 + JETTY-443 windows bug causes Acceptor thread to die
 + JETTY-445 removed test code
 + JETTY-448 added setReuseAddress on AbstractConnector
 + JETTY-450 Bad request for response sent to server
 + JETTY-451 Concurrent modification of session during invalidate
 + JETTY-452 CERT VU#237888 Dump Servlet - prevent cross site scripting
 + JETTY-453 updated Wadi to 2.0-M7
 + JETTY-454 handle exceptions with themselves as root cause
 + JETTY-456 allow null keystore for osX
 + JETTY-457 AJP certificate chains
 + Added configuration file for capturing stderr and stdout
 + CERT VU#38616 handle single quotes in cookie names.
 + Give bayeux timer name
 + Give Terracotta session scavenger a name
 + Housekeeping on poms
 + Improved JSON parsing from Readers
 + Jetty Eclipse Plugin 1.0.1: force copy of context file on redeploy
 + Moved some impl classes from jsp-api-2.1 to jsp-2.1
 + Updated for dojo 1.0(rc) cometd
 + Upgrade jsp 2.1 to SJSAS-9_1-B58G-FCS-08_Sept_2007

jetty-6.1.6rc0 - 03 October 2007
 + JETTY-259 SystemRoot set for windows CGI
 + JETTY-311 avoid json keywords
 + JETTY-376 allow anything but CRLF in reason string
 + JETTY-398 Allow same WADI Dispatcher to be used across multiple web-app
   contexts
 + JETTY-400 consume CGI stderr
 + JETTY-402 keep HashUserRealm in sync with file
 + JETTY-403 Allow long content length for range requests
 + JETTY-404 WebAppDeployer sometimes deploys duplicate webapp
 + JETTY-405 Default date formate for reqest log
 + JETTY-407 AJP handles unknown content length
 + JETTY-413 Make rolloveroutputstream timer daemon
 + JETTY-422 Allow <Property> values to be null in config files
 + JETTY-423 Ensure javax.servlet.forward parameters are latched on first
   forward
 + JETTY-425 Handle duplicate stop calls better
 + JETTY-430 improved cometd logging
 + JETTY-431 HttpClient soTimeout
 + Add ability to persist sessions with HashSessionManager
 + Added ConcatServlet to combine javascript and css
 + Added jetty.lib system property to start.config
 + Added JPackage RPM support
 + Added JSON.Convertable
 + Adding setUsername,setGroupname to setuid and mavenizing native build
 + Add jetty.host system property
 + AJP13 Fix on chunked post
 + Allow properties files on the XmlConfiguration command line.
 + Allow scan interval to be set after Scanner started
 + Avoid FULL exception in window between blockForOutput and remote close
 + Cached user agents strings in the /org/mortbay/jetty/useragents resource
 + CVE-2007-5615 Added protection for response splitting with bad headers.
 + Ensure session is completed only when leaving context.
 + Fix cached header optimization for extra characters
 + Fix Host header for async client
 + Fix patch for java5 to include cometd module
 + Fix typo in async client onResponsetHeader method name
 + Give deployment file Scanner threads a unique name
 + Make default time format for RequestLog match NCSA default
 + Make mx4j used only if runtime uses jdk<1.5
 + Moved Grizzly to contrib
 + Prevent infinite loop on stopping with temp dir
 + Removal of unneeded dependencies from management, maven-plugin, naming &
   plus poms
 + SetUID option to support setgid
 + Tweak OSGi manifests to remove unneeded imports
 + Updated README, test index.html file and jetty-plus.xml file
 + Update jasper2.1 to tag SJSAS-9_1-B58C-FCS-22_Aug_2007
 + Update terracotta to 2.4.1 and exclude ssl classes
 + Use terracotta repo for build; make jetty a terracotta module
 + UTF-8 for bayeux client

jetty-6.1.5 - 19 July 2007
 + JETTY-392 updated LikeJettyXml example
 + Fixed GzipFilter for dispatchers
 + Fixed reset of reason
 + Upgrade to Jasper 2.1 tag SJSAS-9_1-B50G-BETA3-27_June_2007

jetty-6.1.5rc0 - 15 July 0200
 + JETTY-253 Improved graceful shutdown
 + JETTY-373 Stop all dependent lifecycles
 + JETTY-374 HttpTesters handles large requests/responses
 + JETTY-375 IllegalStateException when committed.
 + JETTY-376 allow spaces in reason string
 + JETTY-377 allow sessions to be wrapped with
   AbstractSesssionManager.SessionIf
 + JETTY-378 handle JVMs with non ISO/UTF default encodings
 + JETTY-380 handle pipelines of more than 4 requests!
 + JETTY-385 EncodeURL for new sessions from dispatch
 + JETTY-386 Allow // in file resources
 + Added GzipFilter and UserAgentFilter
 + Dispatch SslEngine expiry (non atomic)
 + Improved Request log configuration options
 + make jetty plus example webapps use ContextDeployer
 + make OSGi manifests for jetty jars
 + Make SLF4JLog impl public, add mbean descriptors
 + Protect SslSelectChannelConnector from exceptions during close
 + remove call to open connectors in jetty.xml
 + SetUID option to only open connectors before setUID.
 + SPR-3682 - dont hide forward attr in include.
 + update links on website
 + update terracotta configs for tc 2.4 stable1
 + update terracotta session clustering to terracotta 2.4
 + Upgrade to Jasper 2.1 tag SJSAS-9_1-B50G-BETA3-27_June_2007

jetty-6.1.4 - 15 June 2007
 + JETTY-370 ensure idleTimeout<=0 means connections never expire
 + JETTY-371 Fixed chunked HEAD response
 + JETTY-372 make test for cookie caching more rigorous
 + fixed early open() call in NIO connectors

jetty-6.1.4rc1 - 10 June 2007
 + JETTY-310 better exception when no filter file for cometd servlet
 + JETTY-323 handle htaccess without a user realm
 + JETTY-346 add wildcard support to extra scan targets for maven plugin
 + JETTY-355 extensible SslSelectChannelConnector
 + JETTY-357 cleaned up ssl buffering
 + JETTY-360 allow connectors, userRealms to be added from a <jettyConfig> for
   maven plugin
 + JETTY-361 prevent url encoding of dir listings for non-link text
 + JETTY-362 More object locks
 + JETTY-365 make needClientAuth work on SslSelectChannelConnector
 + JETTY-366 JETTY-368 Improved bayeux disconnect
 + async client improvements
 + fixed handling of large streamed files
 + Fixed synchronization conflict SslSelectChannel and SelectChannel
 + moved documentation for jetty and jspc maven plugins to wiki
 + Optional static content cache
 + Work around IBM JVM socket close issue

jetty-6.1.4rc0 - 01 June 2007
 + JETTY-257 fixed comet cross domain
 + JETTY-309 fix applied to sslEngine
 + JETTY-317 rollback inclusion of cometd jar for maven plugin
 + JETTY-318 Prevent meta channels being created
 + JETTY-330 Allow dependencies with scope provided for jspc plugin
 + JETTY-335 SslEngine overflow fix
 + JETTY-337 deprecated get/setCipherSuites and added
   get/setExcludeCipherSuites
 + JETTY-338 protect isMoreInBuffer from destroy
 + JETTY-339 MultiPartFiler deletes temp files on IOException
 + JETTY-340 FormAuthentication works with null response
 + JETTY-344 gready fill in ByteArrayBuffer.readFrom
 + JETTY-345 fixed lost content with blocked NIO.
 + JETTY-347 Fixed type util init
 + JETTY-352 Object locks
 + Add (commented out) jspc precompile to test-webapp
 + Add ability to run cometd webapps to maven plugin
 + Add slf4j-api for upgraded version
 + Allow XmlConfiguration properties to be configured
 + Change scope of fields for Session
 + Delay ssl handshake until after dispatch in sslSocketConnector
 + fixed JSP close handling
 + fixed waiting continuation reset
 + improved date header handling
 + Optional send Date header. Server.setSendDateHeader(boolean)
 + Reorganized import of contrib modules
 + Set so_timeout during ssl handshake as an option on SslSocketConnector
 + Unified JMX configuration
 + Updated junit to 3.8.2
 + Updated slf4j version to 1.3.1
 + update etc/jetty-ssl.xml with new handshake timeout setting

jetty-6.1.3 - 04 May 2007
 + JETTY-309 don't clear writable status until dispatch
 + JETTY-315 suppressed warning
 + JETTY-322 AJP13 cping and keep alive
 + Handle CRLF for content in header optimization

jetty-6.1.2 - 01 May 2007
 + JETTY-322 fix ajp cpong response and close handling
 + JETTY-324 fix ant plugin
 + JETTY-328 updated jboss
 + Added static member definition in WadiSessionManager
 + Fixed session invalidation error in WadiSessionManager
 + Improved unavailabile handling
 + sendError resets output state
 + Updated Wadi to version 2.0-M3

jetty-6.1.2rc5 - 24 April 2007
 + JETTY-305 delayed connection destroy
 + JETTY-309 handle close in multivalue connection fields.
 + JETTY-314 fix for possible NPE in Request.isRequestedSessionIdValid
 + Allow jsp-file to be / or /*
 + removed some compile warnings
 + set default keystore for SslSocketConnector

jetty-6.1.2rc4 - 19 April 2007
 + JETTY-294 Fixed authentication reset
 + JETTY-299 handle win32 paths for object naming
 + JETTY-300 removed synchronized on dispatch
 + JETTY-302 correctly parse quoted content encodings
 + JETTY-303 fixed dual reset of generator
 + JETTY-304 Fixed authentication reset

jetty-6.1.2rc3 - 16 April 2007
 + JETTY-283 Parse 206 and 304 responses in client
 + JETTY-285 enable jndi for mvn jetty:run-war and jetty:run-exploded
 + JETTY-289 fixed javax.net.ssl.SSLException on binary file upload
 + JETTY-292 Fixed error page handler error pages
 + JETTY-293 fixed NPE on fast init
 + JETTY-294 Response.reset() resets headers as well as content
 + JETTY-295 Optional support of authenticated welcome files
 + JETTY-296 Close direct content inputstreams
 + JETTY-297 Recreate tmp dir on stop/start
 + JETTY-298 Names in JMX ObjectNames for context, servlets and filters
 + AJP redirects https requests correctly
 + Fixed writes of unencoded char arrays.
 + Improved performance and exclusions for TLD scanning
 + Improvements to allow simple setting of Cache-Control headers
 + MBean properties assume writeable unless marked RO
 + refactor of SessionManager and SessionIdManager for clustering

jetty-6.1.2rc2 - 27 March 2007
 + JETTY-125 maven plugin: ensure test dependencies on classpath for
   <useTestClasspath>
 + JETTY-246 path encode cookies rather than quote
 + JETTY-254 prevent close of jar entry by bad JVMs
 + JETTY-256 fixed isResumed and work around JVM bug
 + JETTY-258 duplicate log message in ServletHandler
 + JETTY-260 Close connector before stop
 + JETTY-262 Allow acceptor thread priority to be adjusted
 + JETTY-263 Added implementation for authorizationType Packets
 + JETTY-265 Only quote cookie values if needed
 + JETTY-266 Fix deadlock with shutdown
 + JETTY-271 ResourceHandler uses resource for MimeType mapping
 + JETTY-272 Activate and Passivate events for sessions
 + JETTY-274 Improve flushing at end of request for blocking
 + JETTY-276 Partial fix for reset/close race
 + JETTY-277 Improved ContextHandlerCollection
 + JETTY-278 Session invalidation delay until no requests
 + JETTY-280 Fixed deadlock with two flushing threads
 + JETTY-284 Fixed stop connector race
 + JETTY-286 isIntegral and isConfidential methods overridden in
   SslSelectChannelConnector
 + Added RestFilter for PUT and DELETE from Aleksi Kallio
 + AJP13 CPING request and CPONG response implemented
 + AJP13 remoteUser, contextPath, servletPath requests implemented
 + AJP13 Shutdown Request from peer implemented
 + Change some JNDI logging to debug level instead of info
 + Enable the SharedStoreContextualiser for the WadiSessionManager(Database
   store for clustering)
 + Make annotations work for maven plugin
 + Optimized multi threaded init on startup servlets
 + Refactor Scanner to increase code reuse with maven/ant plugins
 + Removed unneeded specialized TagLibConfiguration class from maven plugin
 + Update jasper to glassfish tag SJSAS-9_1-B39-RC-14_Mar_2007

jetty-6.1.2rc1 - 08 March 2007
 + JETTY-157 make CGI handle binary data
 + JETTY-175 JDBCUserRealm use getInt instead of getObject
 + JETTY-188 Use timer for session scavaging
 + JETTY-235 default realm name
 + JETTY-242 fix race condition with scavenging sessions when stopping
 + JETTY-243 FULL
 + JETTY-244 Fixed UTF-8 buffer overflow
 + JETTY-245 Client API improvements
 + JETTY-246 spaces in cookies
 + JETTY-248 setContentLength after content written
 + JETTY-250 protect attribute enumerations from modification
 + JETTY-252 Fixed stats handling of close connection
 + JETTY-254 prevent close of jar file by bad JVMs
 + add ajp connector jar to jetty-jboss sar
 + Added option to allow null pathInfo within context
 + Added support for lowResourcesIdleTime to SelectChannelConnector
 + BoundedThreadPool queues rather than blocks excess jobs.
 + call preDestroy() after servlet/filter destroy()
 + Ensure jetty/jboss uses servlet-spec classloading order
 + Fix constructor for Constraint to detect wildcard role
 + fix Dump servlet to handle primitive array types
 + handle comma separated values for the Connection: header
 + Improved Context setters for wadi support
 + Improved handling of early close in AJP
 + Support null pathInfo option for webservices deployed to jetty/jboss
 + TagLibConfiguration uses resource input stream
 + Workaround to call SecurityAssocation.clear() for jboss webservices calls to
   ejbs

jetty-6.1.2rc0 - 15 February 2007
 + JETTY-223 Fix disassociate of UserPrincipal on dispatches
 + JETTY-226 Fixed SSLEngine close issue
 + JETTY-232 Fixed use of override web.xml
 + JETTY-236 Buffer leak
 + JETTY-237 AJPParser Buffer Data Handling
 + JETTY-238 prevent form truncation
 + Coma separated cookies
 + Cometd timeout clients
 + Patches from sybase for ClientCertAuthenticator

jetty-6.1.2pre1 - 05 February 2007
 + JETTY-224 run build up to process-test before invoking jetty:run
 + Added error handling for incorrect keystore/truststore password in
   SslSelectChannelConnector
 + added win32service to standard build
 + allow ResourceHandler to use resource base from an enclosing ContextHandler
 + fixed bug with virtual host handling in ContextHandlerCollection
 + refactored cometd to be continuation independent

jetty-6.1.2pre0 - 01 February 2007
 + JETTY-213 request.isUserInRole(String) fixed
 + JETTY-215 exclude more transitive dependencies from tomcat jars for jsp-2.0
 + JETTY-216 handle AJP packet fragmentation
 + JETTY-218 handle AJP ssl key size and integer
 + JETTY-219 fixed trailing encoded chars in cookies
 + JETTY-220 fixed AJP content
 + JETTY-222 fix problem parsing faces-config.xml
 + Added cometd jsonp transport from aabeling
 + Added terracotta cluster support for cometd
 + add support for Annotations in servlet, filter and listener sources
 + enable SslSelectChannelConnector to modify the SslEngine's client
   authentication settings
 + Fixed 1.4 method in jetty plus
 + Fixed generation of errors during jsp compilation for jsp-2.1
 + handle virtual hosts in ContextHandlerCollection
 + improved writer buffering
 + moved JSON parser to util to support reuse

jetty-6.1.1 - 15 January 2007

jetty-6.1.1rc1 - 12 January 2007
 + JETTY-210 Build jsp-api-2.0 for java 1.4
 + Use timers for Rollover logs and scanner

jetty-6.1.1rc0 - 10 January 2007
 + JETTY-209 Added ServletTester.createSocketConnector
 + JETTY-210 Build servlet-api-2.5 for java 1.4
 + JETTY-211 fixed jboss build
 + CGI servlet fails without exception
 + ensure response headers on AjaxFilter messsages turn off caching
 + extras/win32service download only if no JavaServiceWrapper exist
 + Fixed unpacking WAR
 + MultiPartFilter deleteFiles option
 + simplified chat demo
 + start webapps on deployment with jboss, use isDistributed() method from
   WebAppContext

jetty-6.1.0 - 09 January 2007
 + Fixed unpacking WAR

jetty-6.1.0 - 05 January 2007
 + JETTY-206 fixed AJP getServerPort and getRemotePort
 + Added extras/win32service
 + Added WebAppContext.setCopyWebDir to avoid JVM jar caching issues.
 + GERONIMO-2677 refactor of session id handling for clustering
 + Improved config of java5 threadpool
 + Protect context deployer from Errors
 + ServletTester sets content length

jetty-6.1.0rc3 - 02 January 2007
 + JETTY-195 fixed ajp ssl_cert handling
 + JETTY-197 fixed getRemoteHost
 + JETTY-203 initialize ServletHandler if no Context instance
 + JETTY-204 setuid fix
 + extras/servlet-tester
 + implement resource injection and lifecycle callbacks declared in web.xml
 + setLocale does not use default content type
 + Use standard releases of servlet and jsp APIs.

jetty-6.1.0rc2 - 20 December 2006
 + JETTY-167 cometd refactor
 + JETTY-194 doubles slashes are significant in URIs
 + JETTY-201 make run-as work for both web container and ejb container in jboss
 + AJP13Parser, throw IllegalStateException on unimplemented AJP13 Requests
 + ContextHandlerCollection is noop with no handlers
 + ensure classpath passed to jspc contains file paths not urls
 + ensure com.sun.el.Messages.properties included in jsp-2.1 jar
 + ensure servlets initialized if only using ServletHandler
 + fixed Jetty-197 AJP13 getRemoteHost()
 + Refactored AbstractSessionManager for ehcache
 + remove code to remove SecurityHandler if no constraints present

jetty-6.1.0rc1 - 14 December 2006
 + JETTY-193 MailSessionReference without authentication
 + JETTY-199 newClassPathResource
 + added cache session manager(pre-alpha)
 + ensure unique name for ServletHolder instances
 + simplified idle timeout handling

jetty-6.1.0rc0 - 08 December 2006
 + JETTY-123 fix improved
 + JETTY-181 Allow injection of a java:comp Context
 + JETTY-182 Optionally set JSP classpath initparameter
 + JETTY-184 cometd connect non blocking
 + JETTY-185 tmp filename generation
 + JETTY-189 ProxyConnection
 + 403 for BASIC authorization failure
 + Added extras/gwt
 + Added org.mortbay.thread.concurrent.ThreadPool
 + Added spring ejb3 demo example
 + DefaultHandler links virtual hosts.
 + Dispatcher does not protect javax.servlet attributes
 + Fixed cachesize on invalidate
 + Fixed idle timeout
 + flush if content-length written
 + forward query attribute fix
 + Handle request content encodings
 + null for unknown named dispatches
 + Optimization of writers
 + ServletHandler allows non REQUEST exceptions to propogate
 + Servlet role ref
 + session attribute listener
 + Support for RFC2518 102-processing response
 + TCK fixes from Sybase:
 + update jasper to glassfish SJSAS-9_1-B27-EA-07_Dec_2006

jetty-6.1.0pre3 - 22 November 2006
 + JETTY-154 Cookies are double quotes only
 + JETTY-180 XBean support for context deploy
 + CVE-2006-6969 Upgraded session ID generation to use SecureRandom
 + Expose isResumed on Continuations
 + fixed NIO endpoint flush. Avoid duplicate sends
 + Refactored AJP generator
 + Support TLS_DHE_RSA_WITH_AES_256_CBC_SHA
 + updated glassfish jasper to tag SJSAS-9_1-B25-EA-08_Nov_2006

jetty-6.0.2 - 22 November 2006
 + JETTY-118 ignore extra content after close.
 + JETTY-119 cleanedup Security optimizatoin
 + JETTY-123 handle windows UNC paths
 + JETTY-126 handle content > Integer.MAX_VALUE
 + JETTY-129 ServletContextListeners called after servlets are initialized
 + JETTY-151 Idle timeout only applies to blocking operations
 + JETTY-154 Cookies are double quotes only
 + JETTY-171 Fixed filter mapping
 + JETTY-172 use getName() instead of toString
 + JETTY-173 restore servletpath after dispatch
 + (re)make JAAS classes available to webapp classloader
 + add <Property> replacement in jetty xml config files
 + Added concept of bufferred endpoint
 + Added conversion Object -> ObjectName for the result of method calls made on
   MBeans
 + Added DataFilter configuration to cometd
 + added examples/test-jaas-webapp
 + Added extraClassPath to WebAppContext
 + Added hierarchical destroy of mbeans
 + Added ID constructor to AbstractSessionManager.Session
 + added isStopped() in LifeCycle and AbstractLifeCycle
 + Added override descriptor for deployment of RO webapps
 + Allow session cookie to be refreshed
 + alternate optimizations of writer (use -Dbuffer.writers=true)
 + Apply queryEncoding to getQueryString
 + CGI example in test webapp
 + change examples/test-jndi-webapp so it can be regularly built
 + Default soLinger is -1 (disabled)
 + ensure "" returned for ServletContext.getContextPath() for root context
 + ensure sessions nulled out on request recycle; ensure session null after
   invalidate
 + ensure setContextPath() works when invoked from jetty-web.xml
 + fixed NIO endpoint flush. Avoid duplicate sends
 + Fixed NPE in bio.SocketEndPoint.getRemoteAddr()
 + Fixed resource cache flushing
 + Fixed tld parsing for maven plugin
 + HttpGenerator can generate requests
 + Improved *-mbean.properties files and specialized some MBean
 + Major refactor of SelectChannel EndPoint for client selector
 + make .tag files work in packed wars
 + Moved all modules updates from 6.1pre2 to 6.0
 + Plugin shutdown context before stopping it.
 + Refactored session lifecycle and additional tests
 + release resource lookup in Default servlet
 + Reverted UnixCrypt to use coersions (that effected results)
 + Session IDs can change worker ID
 + Simplified ResourceCache and Default servlet
 + SocketConnector closes all connections in doStop
 + Support TLS_DHE_RSA_WITH_AES_256_CBC_SHA
 + updated glassfish jasper to tag SJSAS-9_1-B25-EA-08_Nov_2006
 + Upgraded session ID generation to use SecureRandom

jetty-5.1.14 - 09 August 2007
 + JETTY-155 force close with content length.
 + JETTY-369 failed state in Container
 + patched with correct version

jetty-5.1.13
 + Sourceforge 1648335: problem setting version for AJP13

jetty-5.1.12 - 22 November 2006
 + JETTY-154 Cookies ignore single quotes
 + Added support for TLS_DHE_RSA_WITH_AES_256_CBC_SHA
 + AJP protected against bad requests from mod_jk
 + Quote single quotes in cookies
 + Upgraded session ID generation to use SecureRandom

jetty-4.2.27 - 22 November 2006
 + AJP protected against bad requests from mod_jk
 + Upgraded session ID generation to use SecureRandom

jetty-6.1.0pre2 - 20 November 2006
 + Added extraClassPath to WebAppContext
 + Clean up jboss module licensing
 + Fixed resource cache flushing

jetty-6.1.0pre1 - 19 November 2006
 + JETTY-151 Idle timeout only applies to blocking operations
 + JETTY-171 Fixed filter mapping
 + JETTY-172 use getName() instead of toString
 + JETTY-173 restore servletpath after dispatch
 + Added extras/jboss
 + Added hierarchical destroy of mbeans
 + Added override descriptor for deployment of RO webapps
 + alternate optimizations of writer (use -Dbuffer.writers=true)
 + Fixed NPE in bio.SocketEndPoint.getRemoteAddr()
 + Major refactor of SelectChannel EndPoint for client selector
 + release resource lookup in Default servlet
 + Reverted UnixCrypt to use coersions (that effected results)
 + Simplified ResourceCache and Default servlet
 + Use ContextDeployer as main deployer in jetty.xml

jetty-6.1.0pre0 - 21 October 2006
 + JETTY-112 ContextHandler checks if started
 + JETTY-113 support optional query char encoding on requests
 + JETTY-114 removed utf8 characters from code
 + JETTY-115 Fixed addHeader
 + JETTY-118 ignore extra content after close.
 + JETTY-119 cleanedup Security optimizatoin
 + JETTY-121 init not called on externally constructed servlets
 + JETTY-123 handle windows UNC paths
 + JETTY-124 always initialize filter caches
 + JETTY-126 handle content > Integer.MAX_VALUE
 + JETTY-129 ServletContextListeners called after servlets are initialized
 + (re)make JAAS classes available to webapp classloader
 + add <Property> replacement in jetty xml config files
 + add a maven-jetty-jspc-plugin to do jspc precompilation
 + added cometd chat demo
 + Added concept of bufferred endpoint
 + Added conversion Object -> ObjectName for the result of method calls made on
   MBeans
 + Added DataFilter configuration to cometd
 + added examples/test-jaas-webapp
 + Added extras/setuid to support start as root
 + Added ID constructor to AbstractSessionManager.Session
 + added isStopped() in LifeCycle and AbstractLifeCycle
 + add hot deployment capability
 + AJP Connector
 + Allow session cookie to be refreshed
 + Apply queryEncoding to getQueryString
 + CGI example in test webapp
 + change examples/test-jndi-webapp so it can be regularly built
 + Default soLinger is -1 (disabled)
 + ensure "" returned for ServletContext.getContextPath() for root context
 + ensure sessions nulled out on request recycle; ensure session null after
   invalidate
 + ensure setContextPath() works when invoked from jetty-web.xml
 + Factored ErrorPageErrorHandler out of WebAppContext
 + fixed ClassCastException in JAASUserRealm.setRoleClassNames(String[])
 + fixed isUserInRole checking for JAASUserRealm
 + Fixed tld parsing for maven plugin
 + HttpGenerator can generate requests
 + Improved *-mbean.properties files and specialized some MBean
 + Improved charset handling in URLs
 + JETYY-120 SelectChannelConnector closes all connections on stop
 + make .tag files work in packed wars
 + minor optimization of bytes to UTF8 strings
 + Plugin shutdown context before stopping it.
 + Ported HtAccessHandler
 + Refactored ErrorHandler to avoid statics
 + Refactored session lifecycle and additional tests
 + Session IDs can change worker ID
 + SocketConnector closes all connections in doStop
 + Start of a client API
 + Transforming classloader does not transform resources.

jetty-5.1.11 - 08 October 2006
 + Default servlet only uses setContentLength on wrapped responses
 + Fixed AJP chunk header (1507377)
 + Fixed AJP handling of certificate length (1494939)
 + fixed ByteBufferOutputStream capacity calculation
 + Fixed order of destruction event calls
 + Fix to HttpOutputStream from M.Traverso

jetty-4.2.26 - 08 October 2006
 + Backport of AJP fixes

jetty-6.0.1 - 24 September 2006
 + JETTY-112 ContextHandler checks if started
 + JETTY-113 support optional query char encoding on requests
 + JETTY-114 removed utf8 characters from code
 + JETTY-115 Fixed addHeader
 + JETTY-121 init not called on externally constructed servlets
 + JETTY-124 always initialize filter caches
 + Factored ErrorPageErrorHandler out of WebAppContext
 + fixed ClassCastException in JAASUserRealm.setRoleClassNames(String[])
 + fixed isUserInRole checking for JAASUserRealm
 + Improved charset handling in URLs
 + JETYY-120 SelectChannelConnector closes all connections on stop
 + minor optimization of bytes to UTF8 strings
 + Refactored ErrorHandler to avoid statics

jetty-6.0.0 - 10 September 2006
 + Conveniance builder methods for listeners and filters
 + Plugin shutdown context before stopping it.
 + SocketConnector closes all connections in doStop
 + Transforming classloader does not transform resources.

jetty-6.0.0rc4 - 05 September 2006
 + JETTY-107 Poor cast in SessionDump demo.
 + bind jetty-env.xml entries to java:comp/env
 + Set charset on error pages

jetty-6.0.0rc3 - 01 September 2006
 + JETTY-68 Complete request after sendRedirect
 + JETTY-104 (raised glassfish ISSUE-1044) hide JSP forced path attribute
 + Avoid double error handling of Bad requests
 + don't warn for content length on head requests
 + JETTY-103
 + Less verbose handling of BadResources from bad URLs
 + Move MailSessionReference to org.mortbay.naming.factories
 + pulled 6.0.0 branch
 + Transferred the sslengine patch from the patches directory to extras

jetty-6.0.0rc2 - 25 August 2006
 + added org.apache.commons.logging package to system classes that can't be
   overridden by a webapp classloader
 + Destroy HttpConnection to improve buffer pooling
 + Direct buffer useage is optional
 + Fixed NPE when no resource cache
 + Moved more utility packagtes to the util jar
 + mvn -Djetty.port=x jetty:run uses port number given for the default
   connector
 + Refactored WebXmlConfiguration to allow custom web.xml resource
 + Timestamp in StdErrLog
 + use mvn -Dslf4j=false jetty:run to disable use of slf4j logging with
   jdk1.4/jsp2.0

jetty-6.0.0rc1 - 16 August 2006
 + JETTY-85 JETTY-86 (TrustManager and SecureRandom are now configurable;
   better handling of null/default values)
 + add <requestLog> config param to jetty plugin
 + added modules/spring with XmlBeanFactory configuration
 + Added simple ResourceHandler and FileServer example
 + added start of cometd implementation (JSON only)
 + added start of grizzly connector
 + Added TransformingWebAppClassLoader for spring 2.0 byte code modification
   support
 + Allow direct filling of buffers for uncached static content.
 + Change path mapping so that a path spec of /foo/* does not match /foo.bar :
   JETTY-88
 + -DSTOP.PORT must be specified.
 + fixed bug that caused Response.setStatus to ignore the provided message
 + Fixed FD leak for bad TCP acks. JETTY-63
 + JETTY-87
 + JETTY-90
 + JETTY-91
 + moved optional modules to extras
 + parse jsp-property-group in web.xml for additional JSP servlet mappings
 + protected setContentType from being set during include
 + refactored resource cache
 + removed org.mortbay. from context system classes configuration
 + removed support for lowResources from SelectChannelConnector
 + Support for binding References and Referenceables and javax.mail.Sessions in
   JNDI

jetty-6.0.0rc0 - 07 July 2006
 + add ability to have a lib/ext dir from which to recursively add all jars and
   zips to the classpath
 + Added 8 random letters&digits to Jetty-generated tmp work dir name to ensure
   uniqueness
 + added html module from jetty 5 - but deprecated until maintainer found
 + Added maximum limit to filter chain cache.
 + added setters and getters on SessionManager API for session related config:
   cookie name, url parameter name, domain, max age and path.
 + added StatisticsHandler and statistics on Connector.
 + Added WebAppContextClassLoader.newInstance to better support exensible
   loaders.
 + allow <key> or <name> in <systemProperty> for plugin
 + changed ServletContext.getResourcePaths()  to not return paths containing
   double slashes
 + change name of generated tmp directory to be
   "Jetty_"+host+"_"+port+"_"+contextpath+"_"+virtualhost
 + change prefix from "jetty6" to just "jetty" for plugin: eg is now mvn
   jetty:run
 + Cleaned up idle expiry.
 + ContextHandlerCollection addContext and setContextClass
 + Discard excess bytes in header buffer if connection is closing
 + Do not wrap EofException with EofException
 + ensure explicitly set tmp directory called "work" is not deleted on exit
 + Ensure mvn clean cleans the build
 + ensure war is only unpacked if war is newer than "work" directory
 + fixed classesDirectory param for maven plugin to be configurable
 + fixed HttpGenerator convertion of non UTF-8: JETTY-82
 + immutable getParameterMap()
 + patch to allow Jetty to use JSP2.1 from Glassfish instead of Jasper from
   Tomcat
 + refactor HttpChannelEndPoint in preparation for SslEngine
 + reverse order for destroy event listeners
 + simplified jetty.xml with new constructor injections
 + Simplified Servlet Context API
 + Simplify runtime resolution of JSP library for plugin
 + Ssl algorithm taken from system property
 + support <load-on-startup> for SingleThreadModel
 + support graceful shutdown
 + Threadpool does not need to be a LifeCycle
 + Updated javax code from
   http://svn.apache.org/repos/asf/tomcat/tc6.0.x/trunk/java/javax@417727

jetty-6.0.0beta17 - 01 June 2006
 + Added clover reports and enough tests to get >50% coverage
 + Added config to disable file memory mapped buffers for windows
 + Added Request.isHandled()
 + BoundedThreadPool.doStop waits for threads to complete
 + Connector lowResourceMaxIdleTime  implemented.
 + ContextHandler.setConnectors replace setHosts
 + Default servlet checks for aliases resources
 + don't reset headers during forward
 + Fixed IE SSL issue.
 + Flush will flush all bytes rather than just some.
 + Implemented runAs on servlets
 + Protected WEB-INF and META-INF
 + Recovered repository from Codehaus crash
 + Refactored Synchronization of SelectChannelConnector

jetty-6.0.0beta16 - 12 May 2006
 + remove a couple of System.err.printlns
 + replace backwards compativle API in UrlEncoded

jetty-6.0.0beta15 - 11 May 2006
 + Added <scanTargets> parameter to allow other locations to scan for plugin
 + Added automatic scan of all WEB-INF/jetty-*.xml files for plugin
 + Added embedded examples
 + Added Server attribute org.mortbay.jetty.Request.maxFormContentSize
 + Added taglib resources to 2.1 jsp api jar
 + Added ThrottlingFilter and fixed race in Continuations
 + Added --version to start.jar
 + ContextHandler.setContextPath can be called after start.
 + don't accept partial authority in request line.
 + enforce 204 and 304 have no content
 + Fixed handling of params after forward
 + Improved HttpException
 + improved MBeanContainer object removal
 + improved MBean names
 + improved support for java5 jconsole
 + Major refactor to simplify Server and handler hierarchy
 + Moved more resources to resources
 + readded BoundedThreadPool shrinking (and then fixed resulting deadlock)
 + removed SelectBlockingChannelConnector (unmaintained)
 + Renamed NotFoundHandler to DefaultHandler
 + Reset of timer task clears expiry
 + Session scavenger threads from threadpool
 + setSendServerVersion method added to Server to control sending of Server:
   http header
 + Simplified DefaultServlet static content buffering
 + Thread names include URI if debug set

jetty-6.0.0beta14 - 09 April 2006
 + added configurability for webdefault.xml in maven plugin
 + Added Jasper 2.1 as jesper (jasper without JCL)
 + added jetty-util.jar module
 + Added JSP 2.1 APIs from apache
 + added ProxyServlet
 + added reset to Continuation
 + added support for stopping jetty using "java -jar start.jar --stop"
 + adding InvokerServlet
 + Change tmp dir of plugin to work to be in line with jetty convention
 + fixed forward bug (treated as include)
 + fixed HttpField iterator
 + fixed priority of port from url over host header
 + ignore dirs and files that don't exist in plugin scanner
 + implemented request.isUserInRole
 + improved contentType handling and test harness
 + Modify plugin to select JSP impl at runtime
 + moved test webapps to examples directory
 + securityHandler removed if not used.
 + Started readding logging to jesper using jdk logging
 + stop JDBCUserRealm coercing all credentials to String
 + Use start.config to select which JSP impl at runtime based on jdk version

jetty-6.0.0beta12 - 16 March 2006
 + Added JSP2.0 demos to test webapp
 + Added provider support to SslListener
 + Fixed error handling in error page
 + Fixed JettyPlus for root contexts
 + Fixed maven plugin JNDI for redeploys
 + Fixed tld discovery for plugin (search dependencies)
 + Log ERROR for runtimeExceptions
 + Upgraded jasper to 5.5.15

jetty-6.0.0beta11 - 14 March 2006
 + Added HttpURI and improved UTF-8 parsing.
 + added JAAS
 + added missing Configurations for maven plugin
 + added patch to use joda-time
 + added webapp-specific JNDI entries
 + fixed ; decoding in URIs
 + fixed FORM authentication
 + moved dtd and xsd to standard javax location
 + refactored configuration files and start()
 + refactored session ID management
 + refactored writers and improved UTF-8 generation.

jetty-6.0.0beta10 - 25 February 2006
 + added getLocalPort() to connector
 + Added support for java:comp/env
 + Added support for pluggable transaction manager
 + Additional accessors for request logging
 + Fixed content-type for range requests
 + Fixed default servlet handling of includes
 + Fix for myfaces and include with close
 + Fix for sf1435795 30sec delay from c taylor
 + Fix http://jira.codehaus.org/browse/JETTY-6. hi byte reader
 + Fix sf1431936 don't chunk the chunk
 + Forward masks include attributes and vice versa
 + Updates javax to MR2 release

jetty-6.0.0beta9 - 09 February 2006
 + Added CGI servlet.
 + Added request log.
 + Added TLD tag listener handling.
 + Continuation cleanup
 + Fixed dispatch of wrapped requests.
 + Fixed double flush of short content.
 + fixed setLocale bug sf1426940
 + Fixed unraw decoding of query string
 + Force a tempdir to be set.
 + Force jasper scratch dir.
 + PathMap for direct context mapping.
 + Refactored chat demo and upgraded prototype.js

jetty-6.0.0beta8 - 24 January 2006
 + conveniance addHandler removeHandler methods
 + fixed bug in overloaded write method on HttpConnection (reported against
   Tapestry4.0)
 + fixed dispatch of new session problem. sf:1407090
 + Handle pipeline requests without hangs
 + hid org.apache.commons.logging and org.slf4j packages from webapp
 + improve buffer return mechanism.
 + improved caching of content types
 + maven-jetty6-plugin: ensure compile is done before invoking jetty
 + maven-jetty6-plugin: support all types of artifact dependencies
 + maven-jetty6-plugin stopped transitive inclusion of log4j and
   commons-logging from commons-el for jasper
 + patch to remove spurious ; in HttpFields
 + reinstated rfc2616 test harness
 + Removed queue from thread pool.

jetty-6.0.0Beta7
 + Faster header name lookup
 + Fixed infinite loop with chunk handling
 + maven-jetty6-plugin added tmpDirectory property
 + maven-jetty6-plugin stopped throwing an error if there is no target/classes
   directory
 + null dispatch attributes not in names
 + reduced info verbosity
 + removed singleton Container

jetty-6.0.0Beta6
 + Fixed issue with blocking reads
 + Fixed issue with unknown headers
 + optimizations

jetty-6.0.0Beta5
 + Added management module for mbeans
 + Fixed writer char[] creations
 + Moved to SVN

jetty-6.0.0Beta4
 + CVE-2006-2758 Fixed JSP visibility security issue.
 + Improved jetty-web.xml access to org.mortbay classes.
 + Jasper 5.5.12
 + System property support in plugin

jetty-6.0.0Beta3
 + Fixed classloader issue with server classes
 + Fixed error in block read
 + Named dispatch.

jetty-6.0.0Beta2
 + Improved buffer return
 + Improved reuse of HttpField values and cookies.
 + loosely coupled with JSP servlet
 + loosely coupled with SLF4J
 + merged util jar back into jetty jar
 + Simpler continuation API

jetty-6.0.0Beta1
 + Error pages
 + Implemented all listeners
 + maven2 plugin
 + Multiple select sets
 + refactored start/stop
 + Servlet 2.5 API
 + shutdown hook
 + SSL connector
 + Virtual hosts

jetty-6.0.0Beta0
 + Dispatcher parameters
 + Fixed blocking read
 + Maven 2 build
 + UTF-8 encoding for URLs

jetty-6.0.0APLPA3
 + Added demo for Continuations
 + Jasper and associated libraries.

jetty-6.0.0ALPHA2
 + Continuations - way cool way to suspend a request and retry later.
 + Dispatchers
 + Security

jetty-6.0.0ALPHA1
 + Filters
 + web.xml handling

jetty-6.0.0ALPHA0
 + file may be sent as sent is a single operation.
 + Improved "dependancy injection" and "inversion of control" design of
   components
 + Improved "interceptor" design of handlers
 + Missing Request Dispatchers
 + Missing Security
 + Missing war support
 + Missing web.xml based configuration
 + Optional use of NIO Buffering so that efficient direct buffers and memory
   mapped files can be used.
 + Optional use of NIO gather writes, so that for example a HTTP header and a
   memory mapped
 + Optional use of NIO non-blocking scheduling so that threads are not
   allocated per connection.
 + Smart split buffer design allows large buffers to only be allocated to
   active connections. The resulting memory savings allow very large buffers to
   be used, which increases the chance of efficient asynchronous flushing and
   of avoiding chunking.
 + Totally rearchitected and rebuilt, so 10 years of cruft could be removed!

jetty-5.1.11RC0 - 05 April 2006
 + Added provider support to SslListener
 + Fixed AJP handling of ;jsessionid.
 + force close with shutdownOutput for win32
 + improved contentType param handling
 + logging improvements for servlet and runtime exceptions
 + NPE protection if desirable client certificates
 + stop JDBCUserRealm forcing all credentials to be String

jetty-5.1.10 - 05 January 2006
 + Fixed path aliasing with // on windows.
 + Fix for AJP13 with encoded path
 + Fix for AJP13 with multiple headers
 + Put POST content default back to iso_8859_1. GET is UTF-8 still
 + Remove null dispatch attributes from getAttributeNames

jetty-4.2.25 - 04 January 2006
 + Fixed aliasing of // for win32

jetty-5.1.9 - 07 December 2005
 + Fixed wantClientAuth(false) overriding netClientAuth(true)

jetty-6.0.0betaX
 + See http://jetty.mortbay.org/jetty6 for 6.0 releases

jetty-5.1.8 - 07 December 2005
 + Fixed space in URL issued created in 5.1.6

jetty-5.1.7 - 07 December 2005

jetty-5.1.7rc0 - 06 December 2005
 + better support for URI character encodings
 + char encoding for MultiPartRequest
 + fixed merging of POST params in dispatch query string.
 + improved server stats
 + JSP file servlet mappings copy JspServlet init params.
 + Prefix servlet context logs with org.mortbay.jetty.context
 + protect from NPE in dispatcher getValues
 + Updated to 2.6.2 xerces
 + use commons logging jar instead of api jar.

jetty-5.1.6 - 18 November 2005
 + CVE-2006-2758 Fixed JSP visibility security issue.
 + Improved jetty-web.xml access to org.mortbay classes.

jetty-5.1.5 - 10 November 2005
 + Improved mapping of JSP files.
 + Improved shutdown hook
 + Improved URL Decoding

jetty-5.1.5rc2 - 07 October 2005
 + ProxyHandler can handle chained proxies
 + public ServerMBean constructor
 + ReFixed merge of Dispatcher params
 + Response.setLocale will set locale even if getWriter called.
 + Reverted dispatcher params to RI rather than spec behaviour.
 + unsynchronized ContextLoader
 + UTF-8 encoding for URLs

jetty-5.1.5rc1 - 23 August 2005
 + Encoded full path in ResourceHandler directory listing
 + Fixed 100-continues with chunking and early commit
 + Fixed illegal state with chunks and 100 continue - Tony Seebregts
 + Fixed merge of Dispatcher parameters
 + Fixed PKCS12Import input string method
 + handle extra params after charset in header
 + Release commons logging factories when stopping context.
 + upgraded to commons logging 1.0.4

jetty-5.1.5rc0 - 16 August 2005
 + Applied ciphersuite patch from tonyj
 + Authenticators use servlet sendError
 + CGI sets SCRIPT_FILENAME
 + Expect continues only sent if input is read.
 + Facade over commons LogFactory so that discovery may be avoided.
 + Fixed component remove memory leak for stop/start cycles
 + HttpTunnel timeout
 + NPE protection for double stop in ThreadedServer

jetty-5.1.4 - 05 June 2005
 + Change JAAS impl to be more flexible on finding roles
 + Fixed FTP close issue.
 + ModelMBean handles null signatures
 + NPE protection in ThreadedServer
 + set classloader during webapp doStop
 + setup MX4J with JDK1.5 in start.config

jetty-5.1.4rc0 - 19 April 2005
 + Allow ServletHandler in normal HttpContext again.
 + HttpServer delegates component handling to Container.
 + More protection from null classloaders.
 + ServletHttpContext correctly calls super.doStop.
 + Stop start.jar putting current directory on classpath.
 + Turn off web.xml validation for JBoss.

jetty-5.1.3 - 07 April 2005
 + Some minor code janitorial services

jetty-4.2.24 - 07 April 2005

jetty-5.1.3rc4 - 31 March 2005
 + Allow XmlConfiguration to start with no object.
 + make java:comp/env immutable for webapps as per J2EE spec
 + Moved servlet request wrapping to enterContextScope for geronimo security
 + refixed / mapping for filters
 + rework InitialContextFactory to use static 'default' namespace
 + updated to mx4j 3.0.1

jetty-5.1.3rc3 - 20 March 2005
 + fixed "No getter or setter found" mbean errors
 + removed accidental enablement of DEBUG for JettyPlus jndi in
   log4j.properties

jetty-5.1.3rc2 - 16 March 2005
 + Fixed context to _context refactory error
 + Updated JSR154Filter for ERROR dispatch

jetty-5.1.3rc1 - 13 March 2005
 + Fixed principal naming in FormAuthenticator
 + Fixed typo in context-param handling.
 + JettyPlus updated to JOTM 2.0.5, XAPool 1.4.2
 + update to demo site look and feel.

jetty-4.2.24rc1
 + Fixed principal naming in FormAuthenticator

jetty-5.1.3rc0 - 08 March 2005
 + Added logCookie and logLatency support to NCSARequestLog
 + Added new JAAS callback to allow extra login form fields in authentication
 + Added simple xpath support to XmlParser
 + Added SslListener for 1.4 JSSE API.
 + Added TagLibConfiguration to search for listeners in TLDs.
 + Allow system and server classes to be configured for context loader.
 + Fixed HTAccess crypt salt handling.
 + Fixed JSR154 error dispatch with explicit pass of type.
 + Fixed moderate load preventing ThreadPool shrinking.
 + Fixed rollover filename format bug
 + Flush filter chain caches on servlet/filter change
 + IOException if EOF read during chunk.

jetty-4.2.24rc0 - 08 March 2005
 + Added logCookie and logLatency support to NCSARequestLog
 + Back ported Jetty 5 ThreadedServer and ThreadPool

jetty-5.1.2 - 18 January 2005
 + Added id and ref support to XmlConfiguration
 + Apply patch #1103953
 + Cleaned up AbstractSessionManager synchronization.
 + Fixed potential concurrent login problem with JAAS

jetty-4.2.23 - 16 January 2005
 + Cleaned up AbstractSessionManager synchronization.
 + Fixed potential concurrent login problem with JAAS

jetty-5.1.2pre0 - 22 December 2004
 + Added global invalidation to AbstractSessionManager
 + Fixed case of Cookie parameters
 + Fixed suffix filters
 + Modified useRequestedID handling to only use IDs from other contexts
 + Support Secure and HttpOnly in session cookies
 + UnavailableException handling from handle

jetty-4.2.23RC0 - 17 December 2004
 + Added LogStream to capture stderr and stdout to logging
 + Build unsealed jars
 + LineInput handles readers with small internal buffer
 + Support Secure and HttpOnly in session cookies

jetty-5.1.1 - 01 December 2004

jetty-5.1.1RC1
 + Allow double // within URIs
 + Applied patch for MD5 hashed credentials for MD5
 + Fixed ordering of filters with multiple interleaved mappings.
 + Made more WebApplicationHandle configuration methods public.
 + Some minor findbugs code cleanups

jetty-5.1.1RC0 - 17 November 2004
 + added new contributed shell start/stop script
 + excluded ErrorPageHandler from standard build in extra/jdk1.2 build
 + fix commons logging imports to IbmJsseListener
 + fix for adding recognized EventListeners

jetty-5.1.0 - 14 November 2004

jetty-5.1.RC1 - 24 October 2004
 + Allow JSSE listener to be just confidential or just integral.
 + Allow multiple accepting threads
 + Build unsealed jars
 + default / mapping does not apply to Filters
 + Fixed NPE for null contenttype
 + improved clean targets
 + many minor cleanups suggested from figbug utility
 + Partially flush writers on every write so content length can be detected.
 + when committed setHeader is a noop rather than IllegalStateException

jetty-5.1.RC0 - 11 October 2004
 + Added filter chain cache
 + Added JSR77 servlet statistic support
 + Added LifeCycle events and generic container.
 + Added LogStream to capture stderr and stdout to logging
 + Fixed HTAccessHandler
 + Fixed many minor issues from J2EE 1.4 TCK testing See sf.net bugs 1031520 -
   1032205
 + JBoss 4.0.0 support
 + LineInput handles readers with small internal buffer
 + Refactored, simplified and optimized HttpOutputStream
 + Refactored webapp context configurations
 + Upgraded to ant-1.6 for jasper

jetty-5.0.0 - 10 September 2004

jetty-5.0.RC4 - 05 September 2004
 + Fixed configuration of URL alias checking
 + JettyJBoss: Use realm-name from web.xml if present, otherwise use
   security-domain from jboss-web.xml

jetty-5.0.RC3 - 28 August 2004
 + Added parameters for acceptQueueSize and lowResources level.
 + Always say close for HTTP/1.0 non keep alive.
 + Changed default URI encoding to UTF-8
 + DIGEST auth handles qop, stale and maxNonceAge.
 + fixed deployment of ejb-link elements in web.xml with jboss
 + fixed jaas logout for jetty-jboss
 + Fixes to work with java 1.5
 + JettyPlus addition of pluggable DataSources
 + JettyPlus upgrade to XAPool 1.3.3. and HSQLDB 1.7.2
 + Less verbose warning for non validating xml parser.
 + Update to jasper 5.0.27

jetty-4.2.22
 + Added parameters for acceptQueueSize and lowResources level.
 + fixed deployment of ejb-link elements in web.xml for jboss
 + fixed jaas logout for jetty-jboss integration

jetty-5.0.RC2 - 02 July 2004
 + add JMX support for JettyPlus
 + add listing of java:comp/env for webapp with JMX
 + Default servlet may use only pathInfo for resource
 + Error dispatchers are always GET requests.
 + Fixed DIGEST challenge delimiters
 + Fixed JAAS logout
 + Fixed no-role security constraint combination.
 + Fixed session leak in j2ee
 + Fix to use runas roles during servlet init and destroy
 + HTAccess calls UnixCrypt correctly
 + HttpContext sendError for authentication errors
 + integrated jetty-jboss with jboss-3.2.4
 + make choice of override of JNDI ENC entries: config.xml or web.xml
 + OPTIONS works for all URLs on default servlet

jetty-4.2.21 - 02 July 2004
 + add JMX support for JettyPlus
 + add listing of java:comp/env for webapp with JMX
 + Fixed JAAS logout
 + integrated jetty-jboss with jboss-3.2.4
 + make choice of override of JNDI ENC entries: config.xml or web.xml

jetty-5.0.RC1 - 24 May 2004
 + added extra/etc/start-plus.config to set up main.class for jettyplus
 + Changed to apache 2.0 license
 + Fixed HTTP tunnel timeout setting.
 + FORM auth redirects to context on a re-auth
 + Handle multiple virutal hosts from JBoss 3.2.4RC2
 + Improved handling of exception from servlet init.
 + maxFormContentLength may be unlimited with <0 value

jetty-4.2.20 - 22 May 2004
 + Fixed HTTP tunnel timeout setting.
 + FORM auth redirects to context on a re-auth
 + Improved handling of exception from servlet init.
 + maxFormContentLength may be unlimited with <0 value

jetty-5.0.0RC0 - 07 April 2004
 + Changed dist naming convention to lowercase
 + Default servlet respectes servlet path
 + Factored out XML based config from WebApplicationContext
 + Fixed Default servlet for non empty servlet paths
 + Fixed DOS problem
 + Fixed j2se 1.3 problem with HttpFields
 + Fixed setCharacterEncoding for parameters.
 + Forced close of connections over stop/start
 + Improved RequestLog performance
 + ProxiedFor field support added to NCSARequestLog
 + ServletContext attributes wrap HttpContext attributes.
 + Updated jasper to 5.0.19
 + Updated JettyPlus to JOTM 1.4.3 (carol-1.5.2, xapool-1.3.1)
 + Updated mx4j to V2
 + Worked around bad jboss URL handler in XMLParser

jetty-4.2.20RC0 - 07 April 2004
 + Changed dist naming convention to lowercase
 + Fixed Default servlet for non empty servlet paths
 + Forced close of connections over stop/start
 + HttpFields protected headers
 + ProxiedFor field support added to NCSARequestLog
 + Worked around bad jboss URL handler in XMLParser

jetty-4.2.19 - 19 March 2004
 + Fixed DOS attack problem

jetty-5.0.beta2 - 12 February 2004
 + Added experimental NIO listeners again.
 + Added log4j context repository to jettyplus
 + Added skeleton JMX MBean for jetty plus
 + FileResource better handles non sun JVM
 + Fixed busy loop in threadpool run
 + fixed filter dispatch configuration.
 + Fixed HEAD with empty chunk bug.
 + Fixed jetty.home/work handling
 + fixed lazy authentication with FORMs
 + Fixed SessionManager init
 + Fixed setDate thread safety
 + Improved low thread handling
 + Monitor closes socket before exit
 + NPE guard for no-listener junit deployment
 + Reorganized ServletHolder init
 + RequestDispatcher uses request encoding for query params
 + Updated to Japser 5.0.16

jetty-4.2.18 - 01 March 2004
 + Added log4j context repository to jettyplus
 + Default servlet respectes servlet path
 + Fixed j2se 1.3 problem with HttpFields
 + Improved log performance
 + NPE guard for no-listener junit deployment
 + Suppress some more IOExceptions

jetty-4.2.17 - 01 February 2004
 + Fixed busy loop in threadpool run
 + Reorganized ServletHolder init

jetty-4.2.16 - 30 January 2004
 + FileResource better handles non sun JVM
 + Fixed HttpTunnel for JDK 1.2
 + Fixed setDate multi-cpu race
 + Improved low thread handling
 + Monitor closes socket before exit
 + RequestDispatcher uses request encoding for query params
 + Update jasper to 4.1.29

jetty-5.0.beta1 - 24 December 2003
 + Added patch for JBoss realm single sign on
 + Env variables for CGI
 + Fixed UnixCrypt handling in HTAccessHandler
 + Removed support for old JBoss clustering
 + Reorganized FAQ
 + SecurityConstraints not reset by stop() on custom context

jetty-4.2.15 - 24 December 2003
 + Added patch for JBoss realm single sign on
 + Environment variables for CGI
 + Fixed UnixCrypt handling in HTAccessHandler
 + Removed support for old JBoss clustering
 + SecurityConstraints not reset by stop() on custom context

jetty-5.0.beta0 - 22 November 2003
 + Added MsieSslHandler to handle browsers that don't grok persistent SSL (msie
   5)
 + Added org.mortbay.http.ErrorHandler for error pages.
 + Allow per listener handlers
 + Expire pages that contain set-cookie as per RFC2109 recommendation
 + Fixed init race in HttpFields cache
 + JBoss integration uses writer rather than stream for XML config handling
 + PathMap uses own Map.Entry impl for IBM JVMs
 + Protect ThreadPool.run() from interrupted exceptions
 + Removed support for HTTP trailers
 + Removed the CMR/CMP distributed session implementation
 + Respect content length when decoding form content.
 + Updated jasper to 5.0.14beta
 + Use ${jetty.home}/work or WEB-INF/work for temp directories if present

jetty-4.2.15rc0 - 22 November 2003
 + Added org.mortbay.http.ErrorHandler for error pages.
 + JsseListener checks UserAgent for browsers that can't grok persistent SSL
   (msie5)
 + PathMap uses own Map.Entry impl for IBM JVMs
 + Protect ThreadPool.run() from interrupted exceptions
 + Race in HttpFields cache
 + Removed the CMR/CMP distributed session implementation
 + Use ${jetty.home}/work or WEB-INF/work for temp directories if present

jetty-4.2.14 - 04 November 2003
 + Expire pages that contain set-cookie as per RFC2109 recommendation
 + Fixed NPE in SSO
 + JBoss integration uses writer rather than stream for XML config handling
 + respect content length when decoding form content.

jetty-5.0.alpha3 - 19 October 2003
 + Allow customization of HttpConnections
 + Failed requests excluded from duration stats
 + FileClassPath derived from walk of classloader hierarchy.
 + Fixed null pointer if no sevices configured for JettyPlus
 + Implemented security constraint combinations
 + Lazy authentication if no auth constraint.
 + Priority added to ThreadPool
 + replaced win32 service with http://wrapper.tanukisoftware.org
 + Restore servlet handler after dispatch
 + Reworked Dispatcher to better support cross context sessions.
 + Set TransactionManager on JettyPlus datasources and pools
 + Updated jasper and examples to 5.0.12
 + Use File.toURI().toURL() when jdk 1.2 alternative is available.

jetty-4.2.14RC1 - 19 October 2003
 + Added UserRealm.logout and arrange for form auth
 + Allow customization of HttpConnections
 + Failed requests excluded from
 + Reworked Dispatcher to better support cross context sessions.

jetty-4.2.14RC0 - 07 October 2003
 + Build fileclasspath from a walk of the classloaders
 + cookie timestamps are in GMT
 + Correctly setup context classloader in cross context dispatch.
 + Fixed comments with embedded double dashes on jettyplus.xml file
 + Fixed handling of error pages for IO and Servlet exceptions
 + Fixed null pointer if no sevices configured for JettyPlus
 + Priority on ThreadedServer
 + Put a semi busy loop into proxy tunnels for IE problems
 + replaced win32 service with http://wrapper.tanukisoftware.org
 + Set TransactionManager on JettyPlus datasources and pools
 + updated extra/j2ee to jboss 3.2.1+
 + Use File.toURI().toURL() when jdk 1.2 alternative is available.

jetty-5.0.alpha2 - 19 September 2003
 + Correctly setup context classloader in cross context dispatch.
 + Fixed error page handling of IO and Servlet exceptions.
 + Implemented ServletRequestListeners as optional filter.
 + Improved JMX start.
 + minor doco updates.
 + Moved error page mechanism to be webapp only.
 + moved mailing lists to sourceforge.
 + MultipartRequest supports multi value headers.
 + Put a semi busy loop into proxy tunnels for IE problems
 + Turn off validation without non-xerces errors
 + Update jakarta examples
 + Use commons logging.
 + Use log4j if extra is present.
 + XML entity resolution uses URLs not Resources

jetty-5.0.alpha1 - 12 August 2003
 + Implemented locale encoding mapping.
 + Improve combinations of Security Constraints
 + Server javadoc from war
 + Switched to mx4j
 + Synced with 4.2.12
 + Updated to Jasper 5.0.7

jetty-5.0.alpha0 - 16 July 2003
 + Compiled against 2.4 servlet spec.
 + Implemented Dispatcher forward attributes.
 + Implemented filter-mapping <dispatcher> element
 + Implemented remote/local addr/port methods
 + Implemented setCharaterEncoding
 + Updated authentication so that a normal Principal is used.
 + updated to jasper 5.0.3

jetty-4.2.12 - 12 August 2003
 + Added missing S to some OPTIONS strings
 + Added open method to threaded server.
 + Fixed MIME types for chemicals
 + Fixed parameter ordering for a forward request.
 + Fixed up HTAccessHandler
 + FORMAuthenticator does 403 with empty error page.
 + Improved error messages from ProxyHandler
 + Padding for IE in RootNotFoundHandler
 + Removed protection of org.mortbay.http attributes
 + Restore max inactive interval for session manager

jetty-4.2.11 - 12 July 2003
 + Branched for Jetty 5 development.
 + Cookie params all in lower case.
 + Fixed race in servlet initialization code.
 + Prevent AJP13 from reordering query.
 + Simplified AJP13 connection handling.
 + Support separate Monitor class for start

jetty-4.2.10 - 07 July 2003
 + Updates to JettyPlus documentation
 + Updates to Jetty tutorial for start.jar, jmx etc

jetty-4.2.10pre2 - 04 July 2003
 + Addition of mail service for JettyPlus
 + Allow multiple security-role-ref elements per servlet.
 + Cleaned up alias handling.
 + Confidential redirection includes query
 + Fixed cookie handling for old cookies and safari
 + handle multiple security role references
 + Handle Proxy-Connection better
 + Improvement to JettyPlus config of datasources and connection pools
 + Many improvements in JettyPlus java:comp handling
 + Move to Service-based architecture for JettyPlus features
 + Re-implementation of JNDI
 + Restricted ports in ProxyHandler.
 + Session statistics
 + URI always encodes %
 + XmlConfiguration can get/set fields.

jetty-4.2.10pre1 - 02 June 2003
 + Added SSO implementation for FORM authentication.
 + Added stop.jar
 + Deprecated forced chunking.
 + Fixed AJP13 protocol so that request/response header enums are correct.
 + Fixed form auth success redirect after retry, introduced in 4.2.9rc1
 + Fixed JSP code visibility problem introduced in Jetty-4.2.10pre0
 + Fixed problem with shared session for inter context dispatching.
 + Form authentication remembers URL over 403
 + ProxyHandler has improved test for request content
 + Removed support of org.mortbay.http.User role.
 + Trace support is now optional (in AbstractHttpHandler).
 + WebApplicationContext does not reassign defaults descriptor value.

jetty-4.2.10pre0 - 05 May 2003
 + Added ability to override jetty startup class by using -Djetty.server on
   runline
 + Allow params in form auth URLs
 + Allow query params in error page URL.
 + Apply the append flag of RolloverFileOutputStream constructor.
 + Fixed CRLF bug in MultiPartRequest
 + Fixed table refs in JDBCUserRealm.
 + FORM Authentication is serializable for session distribution.
 + getAuthType maps the HttpServletRequest final strings.
 + getAuthType returns CLIENT_CERT instead of CLIENT-CERT.
 + Incorporate jetty extra and plus into build
 + Incorporate JettyPlus jotm etc into build.
 + Integrate with JAAS
 + Massive reorg of the CVS tree.
 + Merge multivalued parameters in dispatcher.
 + Moved Log4JLogSink into JettyPlus
 + New look and feel for www site.
 + ProxyHandler checks black and white lists for Connect.
 + RolloverFileOutputStream manages Rollover thread.
 + Updated to jasper jars from tomcat 4.1.24
 + Warn if max form content size is reached.

jetty-4.2.9 - 19 March 2003
 + Conditional headers check after /dir to /dir/ redirection.

jetty-4.2.9rc2 - 16 March 2003
 + Added X-Forwarded-For header in ProxyHandler
 + Allow dispatch to j_security_check
 + Defaults descriptor has context classloader set.
 + Fixed build.xml for source release
 + Made rfc2068 PUT/POST Continues support optional.
 + Updated included jmx jars

jetty-4.2.9rc1 - 06 March 2003
 + Added requestlog to HttpContext.
 + Added support for client certs to AJP13.
 + Added trust manager support to SunJsseListener.
 + Allow delegated creation of WebApplication derivations.
 + Check Data contraints before Auth constraints
 + Cleaned up includes
 + Dump servlet can load resources for testing now.
 + Optional 2.4 behaviour for sessionDestroyed notification.
 + ProxyHandler has black and white host list.
 + Reduced default context cache sizes (Total 1MB file 100KB).
 + Removed checking for single valued headers.
 + Stop proxy url from doing user interaction.
 + Turn request log buffering off by default.
 + Work around URLClassloader not handling leading /

jetty-4.2.8_01 - 18 February 2003
 + Added a SetResponseHeadersHandler, can set P3P headers etc.
 + Added MBeans for Servlets and Filters
 + Added option to resolve remote hostnames.  Defaults to off.
 + Default servlet can have own resourceBase.
 + Fixed AdminServlet to handle changed getServletPath better.
 + Fixed CGI servlet to handle multiple headers.
 + Moved ProxyHandler to the src1.4 tree
 + Patched first release of 4.2.8 with correct version number
 + ProxyHandler can handle multiple cookies.
 + Rolled back SocketChannelListener to 4.2.5 version

jetty-4.2.7 - 04 February 2003
 + Changed PathMap to conform to / getServletPath handling.
 + Fixed proxy tunnel for non persistent connections.
 + Relative sendRedirect handles trailing / correctly.
 + Upgraded to JSSE 1.0.3_01 to fix security problem.

jetty-4.2.6 - 24 January 2003
 + Added HttpContext.setHosts to restrict context by real interface.
 + Added MBeans for session managers
 + Added version to HttpServerMBean.
 + Allow AJP13 buffers to be resized.
 + ClientCertAuthentication updates request.
 + Fixed LineInput problem with expanded buffers.
 + Fixed rel sendRedirects for root context.
 + Improved SocketChannelListener contributed.
 + Improved synchronization on AbstractSessionManager.

jetty-4.2.5 - 14 January 2003
 + Added Log4jSink in the contrib directory.
 + Don't process conditional headers and ranges for includes
 + Fixed pathParam bug for ;jsessionid
 + Fixed requestedSessionId null bug.

jetty-4.2.4 - 04 January 2003
 + Added MBeans for handlers
 + Clear context attributes after stop.
 + Clear context listeners after stop.
 + Fixed stop/start handling of servlet context
 + HTAccessHandler checks realm as well as htpassword.
 + Reuse empty LogSink slots.
 + Upgraded jasper to 4.1.18
 + Use requestedSessionId as default session ID.

jetty-4.2.4rc0 - 12 December 2002
 + Added gzip content encoding support to Default and ResourceHandler
 + Added HttpContext.flushCache
 + Allow empty host header.
 + Avoid optional 100 continues.
 + Better access to session manager.
 + Character encoding handling for GET requests.
 + Cheap clear for HttpFields
 + Cleaned up some unused listener throws.
 + Code logs objects rather than strings.
 + Configurable root context.
 + Dir listings in UTF8
 + Fixed dir listing from jars.
 + Fixed isSecure and getScheme for SSL over AJP13
 + Fixed setBufferSize NPE.
 + Handle = in param values.
 + Handle chunked form data.
 + Implemented RFC2817 CONNECT in ProxyHandler
 + Improved ProxyHandler to the point is works well for non SSL.
 + Improved setBufferSize handling
 + Limit form content size.
 + Removed container transfer encoding handling.
 + RootNotFoundHandler to help when no context found.
 + Simplified ThreadedServer
 + Update jasper to 4.1.16beta
 + Use ThreadLocals for ByteArrayPool to avoid synchronization.
 + Use Version to reset HttpFields

jetty-4.2.3 - 02 December 2002
 + Added links to Jetty Powered page
 + added main() to org.mortbay.http.Version
 + Added PKCS12Import class to import PKCS12 key directly
 + Check form authentication config for leading /
 + Cleaner servlet stop to avoid extra synchronization on handle
 + Clean up of ThreadedServer.stop()
 + Fixed some typos
 + org.mortbay.http.HttpContext.FileClassPathAttribute
 + Removed aggressive threadpool shrinkage to avoid deadlock on SMP machines.
 + removed old HttpContext.setDirAllowed()
 + Updated bat scripts

jetty-4.2.2 - 20 November 2002
 + Added EOFException to reduce log verbosity on closed connections.
 + Avoided bad buffer status after closed connection.
 + Fixed handling of empty headers
 + Fixed sendRedirect for non http URLS
 + Fixed URI query recycling for persistent connections

jetty-4.2.1 - 18 November 2002
 + Fixed bad optimization in UrlEncoding
 + Re-enabled UrlEncoding test harnesses

jetty-4.2.0 - 16 November 2002
 + Added definitions for RFC2518 WebDav response codes.
 + Added upload demo to dump servlet.
 + Fixed AJP13 buffer size.
 + Fixed include of Invoker servlet.
 + Fixed remove listener bug.
 + Lowercase jsessionid for URLs only.
 + Made NCSARequestLog easier to extend.
 + Many more optimizations.
 + Removed jasper source and just include jars from 4.1.12
 + Removed remaining non portable getBytes() calls
 + Restrict 304 responses to seconds time resolution.
 + Use IE date formatting for speed.
 + Worked around JVM1.3 bug for JSPs

jetty-4.1.4 - 16 November 2002
 + Fixed ContextLoader parent delegation bug
 + Fixed Invoker servlet for RD.include
 + Fixed remove SocketListener bug.
 + Last modified handling uses second resolution.
 + Made NCSARequestLog simpler to extend.
 + Use IE date formatting for last-modified efficiency

jetty-4.2.0rc1 - 02 November 2002
 + Fixed ContextLoader parent delegation bug.
 + Fixed directory resource bug in JarFileResource.
 + Fixed firstWrite after commit.
 + Fixed problem setting the size of chunked buffers.
 + Fixed servletpath on invoker for named servlets.
 + Improved handling of 2 byte encoded characters within forms.
 + Recycling of HttpFields class.
 + Removed unused Servlet and Servlet-Engine headers.
 + Renamed Filter application methods.
 + Support default mime mapping defined by *

jetty-4.2.0rc0 - 24 October 2002
 + Added authenticator to admin.xml
 + Added embedded iso8859 writer to HttpOutputStream.
 + Fixed RolloverFileOutputStream without date.
 + Fixed SessionManager initialization
 + Fixed Session timeout NPE.
 + Greg's birthday release!
 + Removed duplicate classes from jar

jetty-4.1.3 - 24 October 2002
 + Added authenticator to admin.xml
 + Fixed RolloverFileOutputStream without date.
 + Fixed SessionManager initialization
 + Fixed Session timeout NPE.

jetty-4.0.6 - 24 October 2002
 + Clear interrupted status in ThreadPool
 + fixed forward attribute handling for jsp-file servlets
 + Fixed forward query string handling
 + Fixed handling of relative sendRedirect after forward.
 + Fixed setCharacterEncoding to work with getReader
 + Fixed virtual hosts temp directories.

jetty-4.2.0beta0 - 13 October 2002
 + 404 instead of 403 for WEB-INF requests
 + Allow %3B encoded ; in URLs
 + Allow anonymous realm
 + Build without jmx
 + Fixed bad log dir detection
 + Fixed caching of directories to avoid shared buffers.
 + Fix Session invalidation bug
 + FORM authentication sets 403 error page
 + getNamedDispatcher(null) returns containers default servlet.
 + New AJP13 implementation.
 + New Buffering implementation.
 + New ThreadPool implementation.
 + Removed Dispatcher dependancy on ServletHttpContext
 + Stop/Start filters in declaration order.
 + unquote charset in content type
 + Update jasper to 4.1.12 tag
 + Use "standard" names for default,jsp & invoker servlets.

jetty-4.1.2 - 13 October 2002
 + 404 instead of 403 for WEB-INF requests
 + Allow %3B encoded ; in URLs
 + Allow anonymous realm
 + Build without jmx
 + Fixed bad log dir detection
 + Fixed caching of directories to avoid shared buffers.
 + Fix Session invalidation bug
 + FORM authentication sets 403 error page
 + getNamedDispatcher(null) returns containers default servlet.
 + Some AJP13 optimizations.
 + Stop/Start filters in declaration order.
 + unquote charset in content type
 + Update jasper to 4.1.12 tag
 + Use "standard" names for default,jsp & invoker servlets.

jetty-4.1.1 - 30 September 2002
 + Avoid setting sotimeout for optimization.
 + Cache directory listings.
 + Deprecated maxReadTime.
 + Fixed client scripting vulnerability with jasper2.
 + Fixed infinite recursion in JDBCUserRealm
 + Fixed space in resource name handling for jdk1.4
 + Merged LimitedNCSARequestLog into NCSARequestLog
 + Moved launcher/src to src/org/mortbay/start
 + String comparison of If-Modified-Since headers.
 + Touch files when expanding jars

jetty-4.1.0 - 22 September 2002
 + Added LimitedNCSARequestLog
 + ClientCertAuthenticator protected from null subjectDN
 + Context Initparams to control session cookie domain, path and age.
 + Fixed AJP13 handling of mod_jk loadbalancing.
 + Fixed CGI+windows security hole.
 + Handle unremovable tempdir.
 + NCSARequest log buffered default
 + Sorted directory listings.
 + Stop servlets in opposite order to start.
 + Use javac -target 1.2 for normal classes
 + WEB-INF/classes before WEB-INF/lib

jetty-4.1.0RC6 - 14 September 2002
 + Added logon.jsp for no cookie form authentication.
 + Added redirect to welcome file option.
 + Cleaned up old debug.
 + Don't URL encode FileURLS.
 + Encode URLs of Authentication redirections.
 + Extended Session API to pass request for jvmRoute handling
 + Fixed problem with AJP 304 responses.
 + FormAuthenticator uses normal redirections now.
 + Improved HashUserRealm doco
 + Improved look and feel of demo

jetty-4.1.0RC5 - 08 September 2002
 + Added commandPrefix init param to CGI
 + AJP13Listener caught up with HttpConnection changes.
 + Implemented security-role-ref for isUserInRole.
 + Improved errors for misconfigured realms.
 + More cleanup in ThreadPool for idle death.

jetty-4.1.0RC4 - 30 August 2002
 + Created statsLock sync objects to avoid deadlock when stopping.
 + Included IbmJsseListener in the contrib directory.
 + Reverted to 302 for all redirections as all clients do not understand 303
 + Updated jasper2 to 4.1.10 tag.

jetty-4.1.0RC3 - 28 August 2002
 + Added buffering to request log
 + Added defaults descriptor to addWebApplications.
 + addWebApplications encodes paths to allow for spaces in file names.
 + Allow FORM auth pages to be within security constraint.
 + Allow WebApplicationHandler to be used with other handlers.
 + Created and integrated the Jetty Launcher
 + Fixed security problem for suffix matching with trailing "/"
 + Improved handling of path encoding in Resources for bad JVMs
 + Improved handling of PUT,DELETE & MOVE.
 + Made Resource canonicalize it's base path for directories

jetty-4.1.0RC2 - 20 August 2002
 + Added HttpListener.bufferReserve
 + Build ant, src and zip versions with the release
 + Clear interrupted status in ThreadPool
 + Conveninace setClassLoaderJava2Compliant method.
 + Fixed HttpFields cache overflow
 + Improved ByteArrayPool to handle multiple sizes.
 + Updated to Jasper2 (4_1_9 tag)
 + Use system line separator for log files.

jetty-4.1.0RC1 - 11 August 2002
 + Fixed forward query string handling
 + Fixed forward to jsp-file servlet
 + Fixed getContext to use canonical contextPathSpec
 + Fixed handling of relative sendRedirect after forward.
 + Fixed setCharacterEncoding to work with getReader
 + Improved the return codes for PUT
 + Made HttpServer serializable
 + Updated international URI doco
 + Updated jasper to CVS snapshot 200208011920

jetty-4.1.0RC0 - 31 July 2002
 + Added DigestAuthenticator
 + Added ExpiryHandler which can set a default Expires header.
 + Added link to a Jetty page in Korean.
 + Changed URI default charset back to ISO_8859_1
 + Fixed getRealPath for packed war files.
 + Restructured Password into Password and Credentials

jetty-4.0.5 - 31 July 2002
 + Fixed getRealPath for packed war files.
 + Fixed getRequestURI for RD.forward to return new URI.
 + Reversed order of ServletContextListener.contextDestroyed calls

jetty-4.1.B1 - 19 July 2002
 + Added 2.4 Filter dispatching support.
 + Added PUT,DELETE,MOVE support to webapps.
 + CGI Servlet, catch and report program invocation failure status.
 + CGI Servlet, fixed suffix mapping problem.
 + CGI Servlet, pass all HTTP headers through.
 + CGI Servlet, set working directory for exec
 + Moved dynamic servlet handling to Invoker servlet.
 + Moved webapp resource handling to Default servlet.
 + Reversed order of ServletContextListener.contextDestroyed calls
 + Sessions create attribute map lazily.
 + Support HTTP/0.9 requests again
 + Updated mini.http.jar target

jetty-3.1.9 - 15 July 2002
 + Allow doHead requests to be forwarded.
 + Fixed race in ThreadPool for minThreads <= CPUs

jetty-4.1.B0 - 13 July 2002
 + Added work around of JDK1.4 bug with NIO listener
 + Allow filter init to access servlet context methods.
 + close rather than disable stream after forward
 + Fixed close problem with load balancer.
 + Fixed ThreadPool bug when minThreads <= CPUs
 + Keep notFoundContext out of context mapping lists.
 + mod_jk FAQ
 + Moved 3rd party jars to $JETTY_HOME/ext
 + NCSARequestLog can log to stderr
 + RD.forward changes getRequestURI.
 + Stopped RD.includes closing response.

jetty-4.1.D2 - 24 June 2002
 + Added AJP13 listener for apache integration.
 + Allow comma separated cookies and headers
 + Back out Don't chunk 30x empty responses.
 + Better recycling of HttpRequests.
 + Conditional header tested against welcome file not directory.
 + Fixed ChunkableOutputStream close propagation
 + Improved ThreadedServer stopping on bad networks
 + Moved jmx classes from JettyExtra to here.
 + Protect session.getAttributeNames from concurrent modifications.
 + Set contextloader during webapplicationcontext.start
 + Support trusted external authenticators.
 + Use ThreadLocals to avoid unwrapping in Dispatcher.

jetty-4.0.4 - 23 June 2002
 + Back out change: Don't chunk 30x empty responses.
 + Conditional header tested against welcome file not directory.
 + Improved ThreadedServer stopping on bad networks

jetty-4.0.3 - 20 June 2002
 + Allow comma separated cookies and headers
 + Allow session manager to be initialized when set.
 + Better recycling of HttpRequests.
 + Fixed close propagation of on-chunked output streams
 + Fixed japanese locale
 + Force security disassociation.
 + Protect session.getAttributeNames from concurrent modifications.
 + WebapplicationContext.start sets context loader

jetty-4.1.D1 - 08 June 2002
 + Added simple buffer pool.
 + Don't chunk 30x empty responses.
 + Fixed /foo/../bar// bug in canonical path.
 + Fixed "" contextPaths in Dispatcher.
 + Merged ResourceBase and SecurityBase into HttpContext
 + Recycle servlet requests and responses
 + Removed race for the starting of session scavaging
 + Reworked output buffering to keep constant sized buffers.

jetty-4.0.2 - 06 June 2002
 + Added OptimizeIt plug
 + Don't chunk 30x empty responses.
 + Fixed /foo/../bar// bug in canonical path.
 + Fixed "" contextPaths in Dispatcher.
 + Fixed handler/context start order.
 + Fixed web.dtd references.
 + Removed race for the starting of session scavaging

jetty-3.1.8 - 06 June 2002
 + Fixed /foo/../bar// bug in canonical path.
 + Fixed no slash context redirection.
 + Fixed singled threaded dynamic servlets
 + Made SecurityConstraint.addRole() require authentication.

jetty-4.1.D0 - 05 June 2002
 + Added OptimizeIt plug.
 + Added TypeUtil to reduce Integer creation.
 + BRAND NEW WebApplicationHandler & WebApplicationContext
 + Experimental CLIENT-CERT Authenticator
 + Fixed handler/context start order.
 + Fixed web.dtd references.
 + General clean up of the API for for MBean getters/setters.
 + Removed the HttpMessage facade mechanism
 + Restructured ResourceHandler into ResourceBase
 + The 4.1 Series started looking for even more performance within the 2.3
   specification.

jetty-4.0.1 - 22 May 2002
 + Fixed "null" return from getRealPath
 + Fixed contextclassloader on ServletContextEvents.
 + OutputStreamLogSink config improvements
 + Support graceful stopping of context and server.
 + Updated jasper to 16 May snapshot

jetty-4.0.1RC2 - 14 May 2002
 + 3DES Keylength was being reported as 0. Now reports 168 bits.
 + Added confidential and integral redirections to HttpListener
 + Better error for jre1.3 with 1.4 classes
 + Cleaned up RD query string regeneration.
 + Fixed ServletResponse.reset() to resetBuffer.
 + Implemented the run-as servlet tag.

jetty-4.0.1RC1 - 29 April 2002
 + Avoid flushes during RequestDispatcher.includes
 + Better handling if no realm configured.
 + Expand ByteBuffer full limit with capacity.
 + Fixed double filtering of welcome files.
 + Fixed FORM authentication auth of login page bug.
 + Fixed setTempDirectory creation bug
 + Improved flushing of chunked responses

jetty-4.0.1RC0 - 18 April 2002
 + AbstractSessionManager sets contextClassLoader for scavanging
 + Added extract arg to addWebApplications
 + DTD allows static "Get" and "Set" methods to be invoked.
 + Extended facade interfaces to HttpResponse.sendError
 + Fixed delayed response bug: Stopped HttpConnection consuming input from
   timedout connection.
 + Moved basic auth handling to HttpRequest
 + Pass pathParams via welcome file forward for jsessionid
 + Set thread context classloader for webapp load-on-startup inits
 + Updated Jasper to CVS snapshot from Apr 18 18:50:59 BST 2002

jetty-4.0.0 - 22 March 2002
 + Added IPAddressHandler for IP restrictions
 + Jetty.sh cygwin support
 + Minor documentation updates.
 + Updated contributors.
 + Updated tutorial configure version

jetty-4.0.RC3 - 20 March 2002
 + Changed html attribute order for mozilla quirk.
 + ContextInitialized notified before load-on-startup servlets.
 + Fixed ZZZ offset format to +/-HHMM
 + JDBCUserRealm instantiates JDBC driver
 + Suppress WriterOutputStream warning.
 + Updated history

jetty-4.0.RC2 - 12 March 2002
 + Added experimental nio SocketChannelListener
 + Added skeleton load balancer
 + Disabled the Password EXEC mechanism by default
 + Dont try to extract directories
 + Fixed column name in JDBCUserRealm
 + Fixed empty referrer in NCSA log.
 + Fixed security constraint problem with //
 + Fixed version for String XmlConfigurations
 + Removed redundant sessionID check.
 + Remove last of the Class.forName calls.
 + Security FAQ

jetty-3.1.7 - 12 March 2002
 + Fixed security problem with constraints being bypassed with // in URLs

jetty-4.0.RC1 - 06 March 2002
 + Added ContentEncodingHandler for compression.
 + Call response.flushBuffer after service to flush wrappers.
 + contextDestroyed event sent before destruction.
 + Contributors list as an image to prevent SPAM!
 + Empty suffix for temp directory.
 + FileResource depends less on FilePermissions.
 + Fixed filter vs forward bug.
 + Fixed recursive DEBUG loop in Logging.
 + Improved efficiency of quality list handling
 + Minor changes to make HttpServer work on J2ME CVM
 + Simplified filter API to chunkable streams
 + Updated jetty.sh to always respect arguments.
 + Warn if jdk 1.4 classes used on JVM <1.4
 + WebApplication will use ContextLoader even without WEB-INF directory.
 + XmlParser is validating by default. use o.m.x.XmlParser.NotValidating
   property to change.

jetty-3.1.6 - 28 February 2002
 + Dispatcher.forward dispatches directly to ServletHolder to avoid premature
   exception handling.
 + Empty suffix for temp directory.
 + Fixed HttpFields remove bug
 + HttpResponse.sendError makes a better attempt at finding an error page.
 + Implemented 2.3 clarifications to security constraint semantics PLEASE
   REVIEW YOUR SECURITY CONSTRAINTS (see README).
 + LineInput can handle any sized marks
 + Set Listeners default scheme

jetty-4.0.B2 - 25 February 2002
 + Accept jetty-web.xml or web-jetty.xml in WEB-INF
 + Added LoggerLogSink to direct Jetty Logs to JDK1.4 Log.
 + Added optional JDK 1.4 src tree
 + Added org.mortbay.http.JDBCUserRealm
 + Added String constructor to XmlConfiguration.
 + Adjust servlet facades for welcome redirection
 + Improved default jetty.xml
 + Improve handling of unknown URL protocols.
 + Init classloader for JspServlet
 + Minor Jasper updates
 + o.m.u.Frame uses JDK1.4 stack frame handling
 + Simplified addWebApplication
 + Slightly more agressive eating unused input from non persistent connection.
 + Start ServletHandler as part of the FilterHandler start.
 + User / mapping rather than /* for servlet requests to static content

jetty-4.0.B1 - 13 February 2002
 + Added setClassLoader and moved getFileClassPath to HttpContext
 + getRequestURI returns encoded path
 + HttpConnection always eats unused bodies
 + LineInput waits for LF after CF if seen CRLF before.
 + Merged HttpMessage and Message
 + Servlet request destined for static content returns paths as default servlet
 + Suppress error only for IOExceptions not derivitives.
 + Updated examples webapp from tomcat
 + WriterOutputStream so JSPs can include static resources.

jetty-4.0.B0 - 04 February 2002
 + Added AbstractSessionManager
 + Added Array element to XMLConfiguration
 + Added hack for compat tests in watchdog for old tomcat stuff
 + Added index links to tutorial
 + Allow listener schemes to be set.
 + Common handling of TRACE
 + Factor out RolloverFileOutputStream from OutputStreamLogSink
 + Fixed HttpFields remove bug
 + Handle special characters in resource file names better.
 + HttpContext destroy
 + Implemented 2.3 security constraint semantics PLEASE REVIEW YOUR SECURITY
   CONSTRAINTS (see README).
 + Reduce object count and add hash width to StringMap
 + Release process builds JettyExtra
 + Removed triggers from Code.
 + Remove request logSink and replace with RequestLog using
   RolloverFileOutputStream
 + Renamed getHttpServers and added setAnonymous
 + Stop and remove NotFound context for HttpServer
 + Support Random Session IDs in HashSessionManager.
 + Updated crimson to 1.1.3
 + Updated tutorial and FAQ
 + Welcome file dispatch sets requestURI.
 + Welcome files may be relative

jetty-4.0.D4 - 14 January 2002
 + Added BlueRibbon campaign.
 + Added isAuthenticated to UserPrincipal
 + Extract WAR files to standard temp directory
 + Fixed noaccess auth demo.
 + FORM auth caches UserPrincipal
 + Handle ServletRequestWrappers for Generic Servlets
 + Improved handling of UnavailableException
 + Improved HttpResponsse.sendError error page matching.
 + Prevent output after forward
 + RequestDispatcher uses cached resources for include
 + URI uses UTF8 for % encodings.

jetty-4.0.D3 - 31 December 2001
 + cookies with maxAge==0 expire on 1 jan 1970
 + Corrected name to HTTP_REFERER in CGI Servlet.
 + DateCache handles misses better.
 + Fixed cached filter wrapping.
 + Fixed ContextLoader lib handling.
 + Fixed getLocale again
 + Fixed UrlEncoding for % + combination.
 + Generalized temp file handling
 + HttpFields uses DateCache more.
 + Made Frame members private and fixed test harness
 + Moved admin port to 8081 to avoid JBuilder
 + Patch jasper to 20011229101000
 + Removed limits on mark in LineInput.
 + setCookie always has equals

jetty-3.1.5 - 11 December 2001
 + Allow POSTs to static resources.
 + Branched at Jetty_3_1
 + cookies with maxage==0 expired 1 jan 1970
 + Fixed ChunableInputStream.resetStream bug.
 + Fixed formatting of redirectURLs for NS4.08
 + Ignore IO errors when trying to persist connections.
 + setCookie always has equals for cookie value
 + stopJob/killStop in ThreadPool to improve stopping ThreadedServer on some
   platforms.

jetty-4.0.D2 - 02 December 2001
 + added addWebApplications auto discovery
 + Allow POSTs to static resources.
 + Better handling of charset in form encoding.
 + Disabled last forwarding by setPath()
 + Fixed ChunableInputStream.resetStream bug.
 + Fixed formatting of redirect URLs.
 + Ignore IO errors when trying to persist connections.
 + Made the root context a webapplication.
 + Moved demo docroot/servlets to demo directory
 + New event model to decouple from beans container.
 + Removed Demo.java (until updated).
 + Removed ForwardHandler.
 + Removed most of the old doco, which needs to be rewritten and added again.
 + Removed Request set methods (will be replaced)
 + Restructured for demo and test hierarchies
 + stopJob/killStop in ThreadPool to improve stopping ThreadedServer on some
   platforms.

jetty-4.0.D1 - 14 November 2001
 + Added Context and Session Event Handling
 + Added FilterHandler
 + Added FilterHolder
 + Changed HandlerContext to HttpContext
 + Fixed bug with request dispatcher parameters
 + Fixed ServletHandler with no servlets
 + New ContextLoader implementation.
 + New Dispatcher implementation
 + Removed destroy methods
 + Simplified MultiMap
 + Simplified ServletHandler

jetty-4.0.D0 - 06 November 2001
 + 1.2 JSP API
 + 2.3 Servlet API
 + Added examples webapp from tomcat4
 + Branched at Jetty_3_1
 + Branched from Jetty_3_1 == Jetty_3_1_4
 + Jasper from tomcat4
 + Start SessionManager abstraction.

jetty-3.1.4 - 06 November 2001
 + Added RequestLogFormat to allow extensible request logs.
 + Default PathMap separator changed to ":,"
 + Generate session unbind events on a context.stop()
 + getRealPath accepts \ URI separator on platforms using \ file separator.
 + HTAccessHandler made stricter on misconfiguration
 + PathMap now ignores paths after ; or ? characters.
 + Remove old stuff from contrib that had been moved to extra
 + Support the ZZZ timezone offset format in DateCache

jetty-3.1.3 - 26 October 2001
 + Allow a per context UserRealm instance.
 + Correct dispatch to error pages with javax attributes set.
 + Fixed binary files in CVS
 + Fixed several problems with external role authentication. Role
   authentication in JBoss was not working correctly and there were possible
   object leaks. The fix required an API change to UserPrinciple and UserRealm.
 + Fixed Virtual hosts to case insensitive.
 + Fix security problem with trailing special characters. Trailing %00 enabled
   JSP source to be viewed or other servlets to be bypassed.
 + Improved FORM auth handling of role failure.
 + Improved Jasper debug output.
 + Improved ThreadedServer timeout defaults
 + PathMap spec separator changed from ',' to ':'. May be set with
   org.mortbay.http.PathMap.separators system property.
 + Upgraded JSSE to 1.0.2

jetty-3.1.2 - 13 October 2001
 + Added run target to ant
 + Added ServletHandler.sessionCount()
 + Added short delay to shutdown hook for JVM bug.
 + Changed 304 responses for Opera browser.
 + Changed JSESSIONID to jsessionid
 + Changed unsatisfiable range warnings to debug.
 + Fixed attr handling in XmlParser.toString
 + Fixed authentication role handling in FORM auth.
 + Fixed double entry on PathMap.getMatches
 + Fixed FORM Authentication username.
 + Fixed NotFoundHandler handling of unknown methods
 + Fixed request log date formatting
 + Fixed servlet handling of non session url params.
 + FORM authentication passes query params.
 + Further improvements in handling of shutdown.
 + Log OK state after thread low warnings.

jetty-3.1.1 - 27 September 2001
 + Correctly ignore auth-constraint descriptions.
 + Fixed jar manifest format - patched 28 Sep 2001
 + Fixed ServletRequest.getLocale().
 + Handle requestdispatcher during init.
 + Reduced verbosity of bad URL errors from IIS virus attacks
 + Removed incorrect warning for WEB-INF/lib jar files.
 + Removed JDK 1.3 dependancy
 + Use lowercase tags in html package to be XHTML-like.

jetty-3.1.0 - 21 September 2001
 + Added HandlerContext.registerHost
 + Added long overdue Tutorial documentation.
 + Fix .. handling in URI
 + Fix flush on stop bug in logs.
 + Fix FORM authentication on exact patterns
 + Fix Jetty.bat for spaces.
 + Fix param reading on CGI servlet
 + Fix REFFERER in CGI
 + Fix ResourceHandler cache invalidate.
 + Fix reuse of Resource
 + Fix ServletResponse.setLocale()
 + Improved closing of listeners.
 + Improved some other documentation.
 + New simplified jetty.bat
 + Optimized List creation
 + Removed win32 service.exe

jetty-3.1.rc9 - 02 September 2001
 + Added bin/orgPackage.sh script to change package names.
 + Added handlerContext.setClassPaths
 + Added lowResourcePersistTimeMs for more graceful degradation when we run out
   of threads.
 + Added support for Nonblocking listener.
 + Changed to org.mortbay domain names.
 + Fixed bug with non cookie sessions.
 + Fixed handling of rel form authentication URLs
 + Format cookies in HttpFields.
 + Form auth login and error pages relative to context path.
 + Patched Jasper to 3.2.3.

jetty-3.1.rc8 - 22 August 2001
 + Added HttpServer statistics
 + Allow contextpaths without leading /
 + Allow per context log files.
 + Buffer allocation
 + Don't add notfound context.
 + Fixed handling of default mime types
 + ISO8859 conversion
 + Many major and minor optimizations:
 + OutputStreamLogSink replaces WriterLogSink
 + Removed race from dynamic servlet initialization.
 + Separation of URL params in HttpHandler API.
 + StringMap
 + Support WEB-INF/web-jetty.xml configuration extension for webapps
 + Updated sponsors page
 + URI canonicalPath
 + URI pathAdd

jetty-3.1.rc7 - 09 August 2001
 + Added doco for Linux port redirection.
 + Added FORM authentication.
 + Added method handling to HTAccessHandler.
 + Added shutdown hooks to Jetty.Server to trap Ctl-C
 + Added UML diagrams to Jetty architecture documentation.
 + Added utility methods to ServletHandler for wrapping req/res pairs.
 + Don't persist connections if low on threads.
 + Dump Servlet displays cert chains
 + Fix bug in sendRedirect for HTTP/1.1
 + Fixed bug with session ID generation.
 + Fixed redirect handling by the CGI Servlet.
 + Fixed request.getPort for redirections from 80
 + Optimized HttpField handling to reduce object creatiyon.
 + Remove old context path specs
 + ServletRequest SSL attributes in line with 2.2 and 2.3 specs.
 + ServletResponse.sendRedirect puts URLs into absolute format.
 + Use Enumerations to reduce conversions for servlet API.

jetty-3.1.rc6 - 10 July 2001
 + Added Client authentication to the JsseListener
 + Added debug and logging config example to demo.xml
 + Added Get element to the XmlConfiguration class.
 + Added getResource to HandleContext.
 + Added Static calls to the XmlConfiguration class.
 + Avoid script vulnerability in error pages.
 + Cleaned up destroy handling of listeners and contexts.
 + Cleaned up Win32 Service server creation.
 + Close persistent HTTP/1.0 connections on missing Content-Length
 + Fixed a problem with Netscape and the acrobat plugin.
 + Fixed bug in B64Code. Optimised B64Code.
 + Fixed XmlParser to handle xerces1.3 OK
 + Improved debug output for IOExceptions.
 + Improved SSL debugging information.
 + KeyPairTool can now load cert chains.
 + KeyPairTool is more robust to provider setup.
 + Moved gimp image files to Jetty3Extra
 + Moved mime types and encodings to property bundles.
 + Removed getConfiguration from LifeCycleThread to avoid JMX clash.
 + RequestDispatch.forward() uses normal HandlerContext.handle() path if
   possible.
 + Updated to JSSE-1.0.2, giving full strength crypto.
 + Use exec for jetty.sh run
 + WebApps initialize resourceBase before start.
 + Win32 Service uses Jetty.Server instead of HttpServer.

jetty-3.1.rc5 - 01 May 2001
 + Added build target for mini.jetty.jar - see README.
 + Added HTaccessHandler to authenitcate against apache .htaccess files.
 + Added query param handling to ForwardHandler
 + Added ServletHandler().setUsingCookies().
 + Added UnixCrypt support to c.m.U.Password
 + Fixed EOF handling in MultiPartRequest.
 + Fixed forwarding to null pathInfo requests.
 + Fixed handling of empty responses at header commit.
 + Fixed handling of multiple cookies.
 + Fixed jetty.bat classpath problems.
 + Fixed ResourceHandler handling of ;JSESSIONID
 + Fixed sync of ThreadPool idleSet.
 + Major restructing of packages to separate servlet dependancies. c.m.XML  -
   moved XML dependant classes from c.m.Util c.m.HTTP - No servlet or XML
   dependant classes: c.m.Jetty.Servlet - moved from c.m.HTTP.Handler.Servlet
   c.m.Servlet - received some servlet dependant classes from HTTP.
 + Optimized canonical path calculations.
 + Request log contains bytes actually returned.
 + Warn and close connections if content-length is incorrectly set.

jetty-3.0.6 - 26 April 2001
 + Fixed EOF handlding in MultiPartRequest.
 + Fixed forwarding to null pathInfo requests.
 + Fixed handling of empty responses at header commit.
 + Fixed ResourceHandler handling of ;JSESSIONID
 + Fixed sync of ThreadPool idleSet.
 + Load-on-startup the JspServlet so that precompiled servlets work.

jetty-3.1.rc4 - 14 April 2001
 + Added idle thread getter to ThreadPool.
 + Include full versions of JAXP and Crimson
 + Load-on-startup the JspServlet so that precompiled servlets work.
 + Removed stray debug println from the Frame class.

jetty-3.0.5 - 14 April 2001
 + Branched from 3.1 trunk to fix major errors
 + Created better random session ID
 + Don't chunk if content length is known.
 + fixed getLocales handling of quality params
 + Fixed LineInput bug EOF
 + Fixed session invalidation unbind notification to conform with spec
 + Improved flush ordering for forwarded requests.
 + Load-on-startup the JspServlet so that precompiled servlets work.
 + Resource handler strips URL params like JSESSION.
 + Turned off range handling by default until bugs resolved

jetty-3.1.rc3 - 09 April 2001
 + Added ContentHandler Observer to XmlParser.
 + Allow webapp XmlParser to be observed for ejb-ref tags etc.
 + Cleaned up handling of exceptions thrown by servlets.
 + Created better random session ID
 + Frame handles more JIT stacks.
 + Handle zero length POSTs
 + Implemented multi-part ranges so that acrobat is happy.
 + Improved flush ordering for forwarded requests.
 + Improved ThreadPool stop handling
 + Simplified multipart response class.
 + Start session scavenger if needed.

jetty-3.1.rc2 - 30 March 2001
 + Added MultiException to throw multiple nested exceptions.
 + added options to turn off ranges and chunking to support acrobat requests.
 + fixed getLocales handling of quality params
 + fixed getParameter(name) handling for multiple values.
 + Improved handling of Primitive classes in XmlConfig
 + Improved logging of nested exceptions.
 + Lifecycle.start() may throw Exception
 + Only one instance of default MIME map.
 + Renamed getConnection to getHttpConnection
 + Use reference JAXP1.1 for XML parsing.y
 + Version 1.1 of configuration dtd supports New objects.

jetty-3.1.rc1 - 18 March 2001
 + Added Jetty documentation pages from JettyWiki
 + Cleaned up build.xml script
 + Fixed problem with ServletContext.getContext(uri)
 + Minimal handling of Servlet.log before initialization.
 + Moved JMX and SASL handling to Jetty3Extra release
 + Resource handler strips URL params like JSESSION.
 + Various SSL cleanups

jetty-3.1.rc0 - 23 February 2001
 + Added JMX management framework.
 + Changed getter and setter methods that did not conform to beans API.
 + Dynamic servlets may be restricted to Context classloader.
 + Fixed init order for unnamed servlets.
 + Fixed session invalidation unbind notification to conform with spec
 + Improved handling of primitives in utilities.
 + Improved InetAddrPort and ThreadedServer to reduce DNS lookups.
 + Reoganized packages to allowed sealed Jars
 + Socket made available via HttpConnection.
 + Use Thread context classloader as default context loader parent.

jetty-3.0.4 - 23 February 2001
 + Fixed LineInput bug with split CRLF.

jetty-3.0.3 - 03 February 2001
 + Allow Log to be disabled before initialization.
 + Fixed handling of directories without trailing /
 + Fixed pipelined request buffer bug.
 + Handle empty form content without exception.
 + Implemented web.xml servlet mapping to a JSP
 + Included new Jetty Logo

jetty-3.0.2 - 13 January 2001
 + Added etc/jetty.policy as example policy file.
 + Allow '+' in path portion of a URL.
 + Context specific security permissions.
 + Greatly improved buffering in ChunkableOutputStream
 + Handle unknown status reasons in HttpResponse
 + Ignore included response updates rather than IllegalStateException
 + Improved HTML.Block efficiency
 + Improved jetty.bat
 + Improved jetty.sh
 + Padded error bodies for IE bug.
 + Removed classloading stats which were causing circular class loading
   problems.
 + Replaced ResourceHandler FIFO cache with LRU cache.
 + Restructured demo site pages.
 + Try ISO8859_1 encoding if can't find ISO-8859-1

jetty-3.0.1 - 20 December 2000
 + Fixed value unbind notification for session invalidation.
 + Removed double null check possibility from ServletHolder

jetty-3.0.0 - 17 December 2000
 + Fixed rel path handling in default configurations.
 + Fixed rollover bug in WriterLogSink
 + Fixed taglib parsing
 + Fixed WriterLogSink init bug
 + Improved dtd resolution in XML parser.
 + Improved jetty.sh logging
 + Optional extract war files.
 + Use inner class to avoid double null check sync problems

jetty-3.0.0.rc8 - 13 December 2000
 + Added ForwardHandler
 + Change PathMap handling of /* to give precedence over suffix mapping.
 + Default log options changed if in debug mode.
 + Forward to welcome pages rather than redirect.
 + getSecurityHandler creates handler at position 0.
 + Improved exit admin handling
 + Jetty.Server catches init exceptions per server
 + Mapped *.jsp,*.jsP,*.jSp,*.jSP,*.Jsp,*.JsP,*.JSp,*.JSP
 + Optional alias checking added to FileResource.  Turned on by default on all
   platforms without the "/" file separator.
 + Patched jasper to tomcat 3.2.1
 + Protected META-INF as well as WEB-INF in web applications.
 + Removed security constraint on demo admin server.
 + Removed some unused variables.
 + Removed special characters from source.
 + SysV unix init script
 + Tidied handling of ".", ".." and "//" in resource paths

jetty-3.0.0.rc7 - 02 December 2000
 + Added Com.mortbay.HTTP.Handler.Servlet.Context.LogSink attribute to Servlet
   Context. If set, it is used in preference to the system log.
 + Added NotFoundServlet
 + Added range handling to ResourceHandler.
 + Allow dynamic servlets to be served from /
 + Auto add a NotFoundHandler if needed.
 + CGI servlet handles not found better.
 + Changed log options to less verbose defaults.
 + Conditionals apply to puts, dels and moves in ResourceHandler.
 + Depreciated RollOverLogSink and moved functionality to an improved
   WriterLogSink.
 + Don't set MIME-Version in response.
 + Double null lock checks use ThreadPool.__nullLockChecks.
 + Extended security constraints (see README and WebApp Demo).
 + Fixed security problem with lowercase WEB-INF uris on windows.
 + Handle multiple inits of same servlet class.
 + PUT, MOVE disabled in WebApplication unless defaults file is passed.
 + Set the AcceptRanges header.
 + Set thread context classloader during handler start/stop calls.
 + Split Debug servlet out of Admin Servlet.
 + ThreadedServer.forceStop() now makes a connection to itself to handle
   non-premptive close.
 + URIs accept all characters < 0xff.
 + WEB-INF protected by NotFoundServlet rather than security constraint.

jetty-3.0.0.rc6 - 20 November 2000
 + Added ServletWriter that can be disabled.
 + Added Win32 service support
 + Admin servlet uses unique links for IE.
 + Allow HttpMessage state to be manipulated.
 + Allow load-on-startup with no content.
 + Allow multiple set cookies.
 + Corrected a few of the many spelling mistakes.
 + don't include classes in release.
 + Don't set connection:close for normal HTTP/1.0 responses.
 + Don't start HttpServer log sink on add.
 + Fixed RollOverFileLogSink bug with extra log files.
 + Implemented customizable error pages.
 + Implemented resource aliases in HandlerContext - used by Servlet Context
 + Improved Log defaults
 + Javadoc improvements.
 + Map tablib configuration to resource aliases.
 + Prevent reloading dynamic servlets at different paths.
 + Put extra server and servlet info in header.
 + Reduced risk of double null check sync problem.
 + RequestDispatcher.forward() only resets buffer, not headers.
 + RequestDispatcher new queries params replace old.
 + Resource gets systemresources from it's own classloader.
 + Servlet init order may be negative.
 + Session cookies are given context path
 + Sessions try version 1 cookies in set-cookie2 header.
 + Simple stats in ContextLoader.
 + Version details in header can be suppressed with System property
   java.com.mortbay.HTTP.Version.paranoid
 + Warn for missing WEB-INF or web.xml
 + Webapps serve dynamics servlets by default.

jetty-3.0.0.rc5 - 12 November 2000
 + Added debug form to Admin servlet.
 + Allow null cookie values
 + Avoid jprobe race warnings in DateCache
 + Default writer encoding set by mime type if not explicitly set.
 + Implemented servlet load ordering.
 + Many javadoc cleanups.
 + Merged DynamicHandler into ServletHandler.
 + Moved JSP classpath hack to ServletHolder
 + Pass flush through ServletOut
 + Relax webapp rules, accept no web.xml or no WEB-INF
 + Removed Makefile build system.
 + RequestDispatcher can dispatch static resources.
 + Servlet exceptions cause 503 unavailable rather than 500 server error

jetty-2.4.9 - 12 November 2000
 + HtmlFilter handles non default encodings
 + HttpListener default max idle time = 20s
 + HttpListener ignore InterruptedIOExceptions
 + HttpRequest.write uses ISO8859_1 encoding.
 + Writing HttpRequests encodes path

jetty-3.0.0.rc4 - 06 November 2000
 + Fixed mime type mapping bug introduced in RC3
 + Fixed mis-synchronization in ThreadPool.stop()
 + Ignore more IOExceptions (still visible with debug).
 + Provide default JettyIndex.properties

jetty-3.0.0.rc3 - 05 November 2000
 + Added bin/jetty.sh run script.
 + Added context class path dynamic servlet demo
 + Added gz tgz tar.gz .z mime mappings.
 + Added HandlerContext.setHttpServerAccess for trusted contexts.
 + Changed ThreadPool.stop for IBM 1.3 JVM
 + Fixed default mimemap initialization bug
 + Further clean up of the connection close actions
 + Handle mime suffixes containing dots.
 + Implemented mime mapping in webapplications.
 + Moved unused classes from com.mortbay.Util to com.mortbay.Tools in new
   distribution package.
 + Optimized persistent connections by recycling objects
 + Prevent servlet setAttribute calls to protected context attributes.
 + Removed redundant context attributes.
 + Set MaxReadTimeMs in all examples
 + Set the thread context class loader in HandlerContext.handle
 + Strip ./ from relative resources.
 + upgraded build.xml to ant v1.2

jetty-3.0.0.rc2 - 29 October 2000
 + Accept HTTP/1. as HTTP/1.0 (for netscape bug).
 + Accept public DTD for XmlConfiguration (old style still supported).
 + Cleaned up non persistent connection close.
 + ErlEncoding treats params without values as empty rather than null.
 + Fixed thread name problem in ThreadPool
 + Pass file based classpath to JspServlet (see README).
 + Prevented multiple init of ServletHolder
 + Replaced ISO-8859-1 literals with StringUtil static

jetty-3.0.0.rc1 - 22 October 2000
 + Added CGI to demo
 + Added HashUserRealm and cleaned up security constraints
 + Added Multipart request and response classes from Jetty2
 + Added simple admin servlet.
 + All attributes in javax. java. and com.mortbay. name spaces to be set.
 + Cleaned up exception handling.
 + Initialize JSP with classloader.
 + Moved and simplified ServletLoader to ContextLoader.
 + Partial handling of 0.9 requests.
 + removed Thread.destroy() calls.

jetty-2.4.8 - 23 October 2000
 + Fixed bug with 304 replies with bodies.
 + Fixed closing socket problem
 + Improved win32 make files.

jetty-3.0.B05 - 18 October 2000
 + Added default webapp servlet mapping /servlet/name/*
 + Cleaned up response committing and flushing
 + Fixed JarFileResource to handle jar files without directories.
 + Handler RFC2109 cookies (like any browser handles them!)
 + Implemented security-role-ref for servlets
 + Implemented war file support
 + improved ant documentation.
 + Improved default log format for clarity.
 + Improved null returns to get almost clean watchdog test.
 + Improved path spec interpretation by looking at 2.3 spec
 + Java2 style classloading
 + Made test harnesses work with ant.
 + Protected servletConfig from downcast security problems
 + Removed most deprecation warnings
 + Separated context attributes and initParams.

jetty-3.0.B04 - 12 October 2000
 + Added modified version of JasperB3.2 for JSP
 + Added webdefault.xml for web applications.
 + Do not try multiple servlets for a request.
 + Filthy hack to teach jasper JspServer Jetty classpath
 + Fixed problem with session ID in paths
 + Implemented Context.getContext(uri)
 + Merged and renamed third party jars.
 + Moved FileBase to docroot
 + Redirect to index files, so index.jsp works.
 + Restricted context mapping to simple model for servlets.

jetty-3.0.B03 - 09 October 2000
 + Added append mode in RolloverFileLogSink
 + Added release script
 + Catch stop and destroy exceptions in HttpServer.stop()
 + Expanded import package.*; lines
 + Expanded leading tabs to spaces
 + Handle ignorable spaces in WebApplication
 + Handle ignorable spaces in XmlConfiguration
 + Implemented request dispatching.
 + Improved Context to Handler contract.
 + Improved handler toString
 + Improved Log rollover.
 + Made LogSink a Lifecycle interface
 + Parse but not handler startup ordering in web applications.
 + Pass object to LogSink
 + Redirect context only paths.
 + Redo dynamic servlets handling
 + Remove 411 checks as IE breaks this rule after redirect.
 + Removed last remnants JDK 1.1 support
 + Send request log via a LogSink
 + Simplified path translation and real path calculation.
 + Warn about explicit sets of WebApplication

jetty-2.4.7 - 06 October 2000
 + Added encode methods to URI
 + Allow Objects to be passed to LogSink
 + fixes to SSL doco
 + Improved win32 build
 + Set content length on errors for keep alive.
 + Support key and keystore passwords
 + Various improvements to  ServletDispatch, PropertyTree and associated
   classes.

jetty-3.0.B02 - 24 August 2000
 + Added CGI servlet
 + Fixed bug in TestRFC2616
 + Fixed HTTP/1.0 input close bug
 + Fixed LineInput bug with SSL giving CR pause LF.
 + Improved ThreadedServer stop and destroy
 + Use resources in WebApplication

jetty-3.0.B01 - 21 August 2000
 + Implemented more webapp configuration
 + Partial implementation of webapp securitycontraints
 + SSL implemented with JsseListener
 + Switched to the aelfred XML parser from microstar, which is only partially
   validating, but small and lightweight

jetty-2.4.6 - 16 August 2000
 + Added passive mode methods to FTP
 + com.mortbay.Util.KeyPairTool added to handle openSSL SSL keys.
 + JsseListener & SunJsseListener added and documented
 + Minor changes to compile with jikes.
 + Turn Linger off before closing sockets, to allow restart.

jetty-3.0.A99 - 10 August 2000
 + Added Resource abstraction
 + Added Xmlconfiguration utility
 + Implemented jetty.xml configuration
 + Make it compile cleanly with jikes.
 + Re-added commented out imports for JDK-1.1 compile
 + Removed FileBase. Now use ResourceBase instead
 + Replaced FileHandler with ResourceHandler
 + ServletLoader simplied and uses ResourcePath
 + Use SAX XML parsing instead of DOM for space saving.

jetty-3.0.A98 - 20 July 2000
 + Allow HttpRequest.toString() handles bad requests.
 + Fixed constructor to RolloverFileLogSink
 + Implemented Jetty demos and Site as Web Application.
 + Implemented WebApplicationContext
 + Improved synchronization on LogSink
 + ServletRequest.getServerPort() returns 80 rather than 0
 + Switched to JDK1.2 only

jetty-3.0.A97 - 13 July 2000
 + Added error handling to LifeCycleThread
 + Added WML mappings
 + Better tuned SocketListener parameters
 + Fixed makefiles for BSD ls
 + Fixed persistent commits with no content (eg redirect+keep-alive).
 + Formatted version in server info string.
 + implemented removeAttribute on requests
 + Implemented servlet getLocale(s).
 + Implemented servlet isSecure().
 + Less verbose debug
 + Protect setContentLength from a late set in default servlet HEAD handling.
 + Started RequestDispatcher implementation.
 + Tempory request log implementation

jetty-2.4.5 - 09 July 2000
 + Added HtmlExpireFilter and removed response cache revention from HtmlFilter.
 + Don't mark a session invalid until after values unbound.
 + Fixed transaction handling in JDBC wrappers
 + Formatted version in server info.

jetty-3.0.A96 - 27 June 2000
 + Fixed bug with HTTP/1.1 Head reqests to servlets.
 + Supressed un-needed chunking EOF indicators.

jetty-3.0.A95 - 24 June 2000
 + Fixed getServletPath for default "/"
 + Handle spaces in file names in FileHandler.

jetty-3.0.A94 - 19 June 2000
 + Added HandlerContext to allow grouping of handlers into units with the same
   file, resource and class configurations.
 + Cleaned up commit() and added complete() to HttpResponse
 + Implemented Sessions.
 + PathMap exact matches can terminate with ; or # for URL sessions and
   targets.
 + Updated license to clarify that commercial usage IS OK!

jetty-3.0.A93 - 14 June 2000
 + Lots of changes and probably unstable
 + Major rethink! Moved to 2.2 servlet API

jetty-3.0.A92 - 07 June 2000
 + Added HTML classes to jar
 + Fixed redirection bug in FileHandler

jetty-2.4.4 - 03 June 2000
 + Added build-win32.mak
 + Added HTML.Composite.replace
 + Added RolloverFileLogSink
 + Added uk.org.gosnell.Servlets.CgiServlet to contrib
 + BasicAuthHandler uses getResourcePath so it can be used behind request
   dispatching
 + FileHandler implements IfModifiedSince on index files.
 + HttpRequest.setRequestPath does not null pathInfo.
 + Improved LogSink configuration
 + Many debug call optimizations
 + Support System.property expansions in PropertyTrees.

jetty-3.0.A91 - 03 June 2000
 + Abstracted ServletHandler
 + Added HTML classes from Jetty2
 + Implemented realPath and getResource methods for servlets.
 + Improved LogSink mechanism
 + Simplified class loading
 + Simplified HttpServer configuration methods and arguments

jetty-3.0.A9 - 07 May 2000
 + File handler checks modified headers on directory indexes.
 + Fixed double chunking bug in SocketListener.
 + Improvided finally handling of output end game.
 + ServletLoader tries unix then platform separator for zip separator.

jetty-3.0.A8 - 04 May 2000
 + addCookie takes an int maxAge rather than a expires date.
 + Added LogSink extensible log architecture.
 + Added Tenlet class for reverse telnet.
 + Code.ignore only outputs when debug is verbose.
 + Moved Sevlet2_1 handler to com.mortbay.Servlet2_1
 + Servlet2_1 class loading re-acrchitected. See README.

jetty-2.4.3 - 04 May 2000
 + Allow CRLF in UrlEncoded
 + Pass Cookies with 0 max age to browser.

jetty-2.4.2 - 23 April 2000
 + Added GNUJSP to JettyServer.prp file.
 + Added LogSink and FileLogSink classes to allow extensible Log handling.
 + Handle nested RequestDispatcher includes.
 + Modified GNUJSP to prevent close in nested requests.

jetty-3.0.A7 - 15 April 2000
 + Added InetGateway to help debug IE5 problems
 + added removeValue method to MultiMap
 + fixed flush problem with chunked output for IE5
 + Include java 1.2 source hierarchy
 + removed excess ';' from source

jetty-2.4.1 - 09 April 2000
 + Fixed bug in HtmlFilter for tags split between writes.
 + Removed debug println from ServletHolder.
 + Set encoding before exception in FileHandler.

jetty-3.0.A6 - 09 April 2000
 + added bin/useJava2Collections to convert to JDK1.2
 + Dates forced to use US locale
 + Improved portability of Frame and Debug.
 + Integrated skeleton 2.1 Servlet container
 + Removed Converter utilities and InetGateway.

jetty-2.4.0 - 24 March 2000
 + Absolute URIs are returned by getRequestURI (if sent by browser).
 + Added doc directory with a small start
 + Added per servlet resourceBase configuration.
 + Added VirtualHostHandler for virtual host handling
 + Fixed bug with RequestDispatcher.include()
 + Fixed caste problem in UrlEncoded
 + Fixed null pointer in ThreadedServer with stopAll
 + Form parameters only decoded for POSTs
 + Implemented full handling of cookie max age.
 + Improved parsing of stack trace in debug mode.
 + Moved SetUID native code to contrib hierarchy
 + RequestDispatcher handles URI parameters
 + Upgraded to gnujsp 1.0.0

jetty-2.3.5 - 25 January 2000
 + Added configuration option to turn off Keep-Alive in HTTP/1.0
 + Added contrib/com/kiwiconsulting/jetty JSSE SSL adaptor to release.
 + Allow configured servlets to be auto reloaded.
 + Allow properties to be configured for dynamic servlets.
 + Fixed expires bug in Cookies
 + Fixed nasty bug with HTTP/1.1 redirects.
 + Force locale of date formats to US.
 + ProxyHandler sends content for POSTs etc.

jetty-2.3.4 - 18 January 2000
 + Cookie map keyed on domain as well as name and path.
 + DictionaryConverter handles null values.
 + Fixed IllegalStateException handling in DefaultExceptionHandler
 + Fixed interaction with resourcePaths and proxy demo.
 + Improved HtmlFilter.activate header modifications.
 + include from linux rather than genunix for native builds
 + MethodTag.invoke() is now public.
 + Servlet properties allow objects to be stored.
 + URI decodes applies URL decoding to the path.

jetty-3.0.A5 - 19 October 1999
 + Do our own URL string encoding with 8859-1
 + Replaced LF wait in LineInput with state boolean.
 + Use char array in UrlEncoded.decode
 + Use ISO8859_1 instead of UTF8 for headers etc.

jetty-2.3.3 - 19 October 1999
 + Do our own URL encoding with ISO-8859-1
 + HTTP.HTML.EmbedUrl uses contents encoding.
 + Replaced UTF8 encoding with ISO-8859-1 for headers.
 + Use UrlEncoded for form parameters.

jetty-2.3.2 - 17 October 1999
 + Fixed getReader bug with HttpRequest.
 + Updated UrlEncoded with Jetty3 version.

jetty-3.0.A4 - 16 October 1999
 + Added LF wait after CR to LineInput.
 + Basic Authentication Handler.
 + Request attributes
 + UTF8 in UrlDecoded.decodeString.

jetty-2.3.1 - 14 October 1999
 + Added assert with no message to Code
 + Added Oracle DB adapter
 + Changed demo servlets to use writers in preference to outputstreams
 + Fixed GNUJSP 1.0 resource bug.
 + Force UTF8 for FTP commands
 + Force UTF8 for HTML
 + HTTP/1.0 Keep-Alive (about time!).
 + NullHandler/Server default name.name.PROPERTIES to load
   prefix/name.name.properties
 + Prevented thread churn on idle server.
 + ThreadedServer calls setSoTimeout(_maxThreadIdleMs) on accepted sockets.
   Idle reads will timeout.
 + Use UTF8 in HTTP headers

jetty-3.0.A3 - 14 October 1999
 + Added LifeCycle interface to Utils implemented by ThreadPool,
   ThreadedServer, HttpListener & HttpHandler
 + Added service method to HttpConnection for specialization.
 + MaxReadTimeMs added to ThreadedServer.
 + StartAll, stopAll and destroyAll methods added to HttpServer.

jetty-3.0.A2 - 13 October 1999
 + Added cookie support and demo.
 + Cleaned up Util TestHarness.
 + Fixed LineInput problem with repeated CRs
 + HEAD handling.
 + HTTP/1.0 Keep-alive (about time!)
 + NotFound Handler
 + OPTION * Handling.
 + Prevent entity content for responses 100-199,203,304
 + Reduced flushing on writing response.
 + TRACE handling.
 + UTF8 handling on raw output stream.
 + Virtual Hosts.

jetty-3.0.A1 - 12 October 1999
 + Added HttpHandler interface with start/stop/destroy lifecycle
 + Added MultiMap for common handling of multiple valued parameters.
 + Added parameters to HttpRequest
 + Added PathMap implementing mapping as defined in the 2.2 API specification
   (ie. /exact, /prefix/*, *.extention & default ).
 + Implemented simple extension architecture in HttpServer.
 + LineInput uses own buffering and uses character encodings.
 + Quick port of FileHandler
 + Setup demo pages.
 + Updated HttpListener is start/stop/destroy lifecycle.

jetty-3.0.A0 - 09 October 1999
 + Added generalized HTTP Connection.
 + Added support for servlet 2.2 outbut buffer control.
 + Added support for transfer and content encoding filters.
 + Cleaned up chunking code to use LineInput and reduce buffering.
 + Cleanup and abstraction of ThreadPool.
 + Cleanup of HttpRequest and decoupled from Servlet API
 + Cleanup of HttpResponse and decoupled from Servlet API
 + Cleanup of LineInput, using 1.2 Collections.
 + Cleanup of URI, using 1.2 Collections.
 + Cleanup of UrlEncoded, using 1.2 Collections.
 + Created RFC2616 test harness.
 + Extended URI to handle absolute URLs
 + Generalized notification of outputStream events.
 + gzip and deflate request transfer encodings
 + HttpExceptions now produce error pages with specific detail of the
   exception.
 + HttpMessage supports chunked trailers.
 + HttpMessage supports message states.
 + Moved com.mortbay.Base classes to com.mortbay.Util
 + Moved HttpInput/OutputStream to ChunkableInput/OutputStream.
 + Split HttpHeader into HttpFields and HttpMessage.
 + Started fresh repository in CVS
 + TE field coding and trailer handler
 + ThreadedServer based on ThreadPool.

jetty-2.3.0 - 05 October 1999
 + Added SetUID class with native Unix call to set the effective User ID.
 + FTP closes files after put/get.
 + FTP uses InetAddress of command socket for data socket.

jetty-2.3.0A - 22 September 1999
 + Added "Powered by Jetty" button.
 + Added BuildJetty.java file.
 + Added GNUJSP 1.0 for the JSP 1.0 API.
 + Expanded tabs to spaces in source.
 + Made session IDs less predictable and removed race.
 + ServerContext available to HtmlFilters via context param
 + Use javax.servlet classes from JWSDK1.0

jetty-2.2.8 - 15 September 1999
 + Added disableLog() to turn off logging.
 + Allow default table attributes to be overriden.
 + Fixed bug in Element.attribute with empty string values.
 + Improved quoting in HTML element values
 + Made translation of getRequestURI() optional.
 + Removed recursion from TranslationHandler

jetty-2.2.7 - 09 September 1999
 + Added default row, head and cell elements to Table.
 + Added GzipFilter for content encoding.
 + FileHandler passes POST request through if the file does not exist.
 + Reverted semantics of getRequestURI() to return untranslated URI.

jetty-2.2.6 - 05 September 1999
 + Added destroy() method on all HttpHandlers.
 + Added ServletRunnerHandler to the contrib directories.
 + Allow the handling of getPathTranslated to be configured in ServletHandler.
 + class StyleLink added.
 + Cookies always available from getCookies.
 + Cookies parameter renamed to CookiesAsParameters
 + cssClass, cssID and style methods added to element.
 + FileHandler does not server files ending in '/'
 + Fixed Cookie max age order of magnitude bug.
 + HttpRequest.getSession() always returns a session as per the latest API
   spec.
 + Ignore duplicate single valued headers, rather than reply with bad request,
   as IE4 breaks the rules.
 + media added to Style
 + New implementation of ThreadPool, avoids a thread leak problem.
 + Removed JRUN options from ServletHandler configuration.
 + ServletHandler.destroy destroys all servlets.
 + SPAN added to Block
 + Updated HTML package to better support CSS:

jetty-2.2.5 - 19 August 1999
 + Always close connection after a bad request.
 + Better default handling of ServletExceptions
 + Close loaded class files so Win32 can overwrite them before GC (what a silly
   file system!).
 + Don't override the cookie as parameter option.
 + Fixed bug with closing connections in ThreadedServer
 + Improved error messages from Jetty.Server.
 + Limited growth in MultiPartResponse boundary.
 + Made start and stop non final in ThreadedServer
 + Set Expires header in HtmlFilter.

jetty-2.2.4 - 02 August 1999
 + Better help on Jetty.Server
 + Fixed bugs in HtmlFilter parser and added TestHarness.
 + HtmlFilter blanks IfModifiedSince headers on construction
 + HttpRequests may be passed to HttpFilter constructors.
 + Improved cfg RCS script.
 + ThreadedServer can use subclasses of Thread.

jetty-2.2.3 - 27 July 1999
 + Added stop call to HttpServer, used by Exit Servlet.
 + FileHandler defaults to allowing directory access.
 + Fixed parser bug in HtmlFilter
 + Improved performance of com.mortbay.HTML.Heading
 + JDBC tests modified to use cloudscape as DB.
 + Made setInitialize public in ServletHolder
 + Simplified JDBC connection handling so that it works with Java1.2 - albeit
   less efficiently.

jetty-2.2.2 - 22 July 1999
 + File handler passes through not allowed options for non existant files.
 + Fixed bug in com.mortbay.Util.IO with thread routines.
 + Fixed bug in HtmlFilter that prevented single char buffers from being
   written.
 + Fixed bug with CLASSPATH in FileJarServletLoader after attempt to load from
   a jar.
 + Implemented getResourceAsStream in FileJarServletLoader
 + Improved com.mortbay.Base.Log handling of different JVMs
 + Minor fixes to README
 + Moved more test harnesses out of classes.
 + NotFoundHandler can repond with SC_METHOD_NOT_ALLOWED.

jetty-2.2.1 - 18 July 1999
 + Added optional resourceBase property to HttpConfiguration. This is used as a
   URL prefix in the getResource API and was suggested by the JSERV and Tomcat
   implementors.
 + Added TerseExceptionHandler
 + Comma separate header fields.
 + Decoupled ExceptionHandler configuration from Handler stacks. Old config
   style will produce warning and Default behavior. See new config file format
   for changes.
 + Handle continuation lines in HttpHeader.
 + HtmlFilter resets last-modified and content-length headers.
 + Ignore IOException in ThreadedServer.run() when closing.
 + Implemented com.mortbay.Util.IO as a ThreadPool
 + Less verbose debug in PropertyTree
 + Limit maximum line length in HttpInputStream.
 + Protect against duplicate single valued headers.
 + Response with SC_BAD_REQUEST rather than close in more circumstances

jetty-2.2.0 - 01 July 1999
 + Added Protekt SSL HttpListener
 + Exit servlet improved (a little).
 + Fixed some of the javadoc formatting.
 + Improved feature description page.
 + Moved GNUJSP and Protekt listener to a contrib hierarchy.
 + ThreadedServer.stop() closes socket before interrupting threads.

jetty-2.2.Beta4 - 29 June 1999
 + Added comments to configuration files.
 + Added getGlobalProperty to Jetty.Server and used this to configure default
   page type.
 + Added JettyMinimalDemo.prp as an example of an abbreviated configuration.
 + Added property handling to ServletHandler to read JRUN servlet configuration
   files.
 + Altered meaning of * in PropertyTree to assist in abbreviated configuration
   files.
 + Expanded Mime.prp file
 + FileHandler flushes files from cache in DELETE method.
 + Made ServerSocket and accept call generic in ThreadedServer for SSL
   listeners.
 + Options "allowDir" added to FileHandler.
 + Restructured com.mortbay.Jetty.Server for better clarity and documentation.
 + ThreadedServer.stop() now waits until all threads are stopped.
 + Updated README.txt

jetty-2.2.Beta3 - 22 June 1999
 + Added alternate constructors to HTML.Include for InputStream.
 + Added file cache to FileHandler
 + Applied contributed patch of spelling and typo corrections
 + Fixed bug in HttpResponse flush.
 + Fixed file and socket leaks in Include and Embed tags.
 + Implemented efficient version of ServletContext.getResourceAsStream() that
   does not open a new socket connection (as does getResource()).
 + Improved Block.write.
 + LookAndFeelServlet uses getResourceAsStream to get the file to wrap. This
   allows it to benefit from any caching done and to wrap arbitrary content
   (not just files).
 + Ran dos2unix on all text files
 + Re-implemented ThreadedServer to improve and balance performance.
 + Restructure demo so that LookAndFeel content comes from simple handler
   stack.
 + Server.shutdown() clears configuration so that server may be restarted in
   same virtual machine.

jetty-2.2.Beta2 - 12 June 1999
 + Added all write methods to HttpOutputStream$SwitchOutputStream
 + Added com.mortbay.Jetty.Server.shutdown() for gentler shutdown of server.
   Called from Exit servlet
 + Handle  path info of a dynamic loaded servlets and correctly set the servlet
   path.
 + HttpRequest.getParameterNames() no longer alters the order returned by
   getQueryString().
 + Standardized date format in persistent cookies.

jetty-2.2.Beta1 - 07 June 1999
 + Allow configuration of MinListenerThreads, MaxListenerThreads,
   MaxListenerThreadIdleMs
 + Close files after use to avoid "file leak" under heavy load.
 + Defined abstract ServletLoader, derivations of which can be specified in
   HttpConfiguration properties.
 + Destroy requests and responses to help garbage collector.
 + Don't warn about IOExceptions unless Debug is on.
 + Fixed cache in FileJarServletLoader
 + Fixed incorrect version numbers in a few places.
 + Fixed missing copyright messages from some contributions
 + HtmlFilter optimized for being called by a buffered writer.
 + Implemented all HttpServer attribute methods by mapping to the
   HttpConfiguration properties.  Dynamic reconfiguration is NOT supported by
   these methods (but we are thinking about it).
 + Improved ThreadPool synchronization and added minThreads.
 + Included GNUJSP 0.9.9
 + Limit the job queue only grow to the max number of threads.
 + Optional use of DateCache in log file format
 + Restructure ThreadedServer to reduce object creation.

jetty-2.2.Beta0 - 31 May 1999
 + Added "Initialize" attribute to servlet configuration to allow servlet to be
   initialized when loaded.
 + Added HttpResponse.requestHandled() method to avoid bug with servlet doHead
   method.
 + Added Page.rewind() method to allow a page to be written multiple times
 + Handle malformed % characters in URLs.
 + HttpRequest.getCookies returns empty array rather than null for no cookies.
 + Included and improved version of ThreadPool for significant performance
   improvement under high load.
 + Included contributed com.mortbay.Jetty.StressTester class
 + LogHandler changed to support only a single outfile and optional append.
 + Removed support for STF
 + Servlet loader handles jar files with different files separator.
 + ThreadedServer gently shuts down.
 + Token effort to keep test files out of the jar

jetty-2.2.Alpha1 - 07 May 1999
 + Call destroy on old servlets when reloading.
 + Dynamic servlets can have autoReload configured
 + Fixed bug in SessionDump
 + Made capitalization of config file more consistent(ish)
 + ServletHolder can auto reload servlets
 + Wait for requests to complete before reloading.

jetty-2.2.Alpha0 - 06 May 1999
 + Added reload method to ServletHolder, but no way to call it yet.
 + Added ServletLoader implementation if ClassLoader.
 + Changed options for FileServer
 + Dynamic loading of servlets.
 + Fixed date overflow in Cookies
 + HttpHandlers given setProperties method to configure via Properties.
 + HttpListener class can be configured
 + HttpResponse.sendError avoids IllegalStateException
 + Implemented ServletServer
 + Improved PropertyTree implementation
 + Improved SessionDump servlet
 + Mime suffix mapping can be configured.
 + New Server class using PropertyTree for configuration
 + Old Jetty.Server class renamed to Jetty.Server21
 + Removed historic API from sessions
 + Removed SimpleServletServer

jetty-2.1.7 - 22 April 1999
 + Fixed showstopper bug with getReader and getWriter in requests and
   responses.
 + HttpFilter uses package interface to get HttpOutputStream

jetty-2.1.6 - 21 April 1999
 + Added additional date formats for HttpHeader.getDateHeader
 + New simpler version of PropertyTree
 + Reduced initial size of most hashtables to reduce default memory overheads.
 + Return EOF from HttpInputStream that has a content length.
 + Throw IllegalStateException as required from gets of
   input/output/reader/writer in requests/responses.
 + Updated PropertyTreeEditor

jetty-2.1.5 - 15 April 1999
 + Added setType methods to com.mortbay.FTP.Ftp
 + Fixed alignment bug in TableForm
 + Fixed bug in ServletDispatch for null pathInfo
 + Fixed bugs with invalid sessions
 + Form parameters protected against multiple decodes when redirected.
 + HtmlFilter now expands <!=SESSION> to the URL encoded session if required.
 + Implemented HttpRequest.getReader()
 + Instrumented most of the demo to support URL session encoding.
 + Moved SessionHandler to front of stacks
 + Page factory requires response for session encoding
 + Reduced session memory overhead of sessions
 + Removed RFCs from package
 + Servlet log has been diverted to com.mortbay.Base.Log.event() Thus debug
   does not need to be turned on to see servlet logs.
 + Session URL encoding fixed for relative URLs.

jetty-2.1.4 - 26 March 1999
 + fixed bug in getRealPath
 + Fixed problem compiling PathMap under some JDKs.
 + getPathTranslated now call getRealPath with pathInfo (as per spec).
 + HttpRequest attributes implemented.
 + pathInfo returns null for zero length pathInfo (as per spec). Sorry if this
   breaks your servlets - it is a pain!
 + Reduced HTML dependence in HTTP package to allow minimal configuration
 + Session max idle time implemented.
 + Tightened license agreement so that binary distributions are required to
   include the license file.

jetty-2.1.3 - 19 March 1999
 + Added support for suffixes to PathMap
 + Included GNUJSP implementation of Java Server Pages
 + Use Java2 javadoc

jetty-2.1.2 - 09 March 1999
 + API documentation for JSDK 2.1.1
 + Cascading style sheet HTML element added.
 + Converted most servlets to HttpServlets using do Methods.
 + Fixed trailing / bug in FileHandler (again!).
 + JSDK 2.1.1

jetty-2.1.1 - 05 March 1999
 + com.mortbay.Base.DateCache class added and used to speed date handling.
 + Fast char buffer handling in HttpInputStream
 + Faster version of HttpHeader.read()
 + Faster version of HttpInputStream.readLine().
 + Faster version of HttpRequest
 + Handle '.' in configured paths (temp fix until PropertyTrees)
 + Reduced number of calls to getRemoteHost for optimization
 + Size all StringBuffers

jetty-2.1.0 - 22 February 1999
 + Deprecated com.mortbay.Util.STF
 + getServlet methods return null.
 + image/jpg -> image/jpeg
 + PropertyTrees (see new Demo page)
 + ServletDispatch (see new Demo page)
 + Session URL Encoding

jetty-2.1.B1 - 13 February 1999
 + Added video/quicktime to default MIME types.
 + Fixed bug with if-modified-since in FileHandler
 + Fixed bug with MultipartRequest.
 + Implemented getResource and getResourceAsStream (NOT Tested!).
 + Implemented Handler translations and getRealPath.
 + Implemented RequestDispatcher (NOT Tested!).
 + Improved handling of File.separator in FileHandler.
 + Replace package com.mortbay.Util.Gateway with class
   com.mortbay.Util.InetGateway
 + Updated DefaultExceptionHandler.
 + Updated InetAddrPort.
 + Updated URI.

jetty-2.1.B0 - 30 January 1999
 + Added plug gateway classes com.mortbay.Util.Gateway
 + Added support for PUT, MOVE, DELETE in FileHandler
 + FileHandler now sets content length.
 + Fixed command line bug with SimpleServletConfig
 + Minor changes to support MS J++ and its non standard language extensions -
   MMMmmm should have left it unchanged!
 + Uses JSDK2.1 API, but not all methods implemented.

jetty-2.0.5 - 15 December 1998
 + added getHeaderNoParams
 + Temp fix to getCharacterEncoding

jetty-2.0.4 - 10 December 1998
 + Implement getCharacterEncoding
 + Improved default Makefile behaviour
 + Improved error code returns
 + Portability issues solved for Apple's
 + Removed MORTBAY_HOME support from Makefiles
 + Use real release of JSDK2.0 (rather than beta).

jetty-2.0.3 - 13 November 1998
 + Fix bug with index files for Jetty.Server. Previously servers configured
   with com.mortbay.Jetty.Server would not handle index.html files.  Need to
   make this configurable in the prp file.
 + Fixed errors in README file: com.mortbay.Jetty.Server was called
   com.mortbay.HTTP.Server
 + Limit threads in ThreadedServer and low priority listener option greatly
   improve performance under worse case loads.

jetty-2.0.2 - 01 November 1998
 + Add thread pool to threaded server for significant performance improvement.
 + Buffer files during configuration
 + Buffer HTTP Response headers.
 + Use JETTY_HOME rather than MORTBAY_HOME for build environment

jetty-2.0.1 - 27 October 1998
 + Released under an Open Source license.

jetty-2.0.0 - 25 October 1998
 + Added multipart/form-data demo.
 + Fixed Code.formatObject handling of null objects.
 + Removed Chat demo (too many netscape dependencies).
 + Removed exceptional case from FileHandler redirect.

jetty-2.0.Beta3 - 29 September 1998
 + Added com.mortbay.HTTP.MultiPartRequest to handle file uploads
 + Added com.mortbay.Jetty.Server (see README.Jetty)
 + Demo converted to an instance of com.mortbay.Jetty.Server
 + Fixed Log Handler again.
 + Ignore exception from HttpListener
 + Properly implemented multiple listening addresses
 + Send 301 for directories without trailing / in FileHandler

jetty-2.0Beta2 - 01 July 1998
 + Fixed Log Handler for HTTP/1.1
 + Slight improvement in READMEEs

jetty-2.0Beta1 - 01 June 1998
 + Fixed bug with calls to service during initialization of servlet
 + Handle full URLs in HTTP requests (to some extent)
 + Improved performance of Code.debug() calls, significantly in the case of non
   matching debug patterns.
 + Improved performance with special asciiToLowerCase
 + Provided addSection on com.mortbay.HTML.Page
 + Provided reset on com.mortbay.HTML.Composite.
 + Proxy demo in different server instance
 + Warn if MSIE used for multi part MIME.

jetty-2.0Alpha2 - 01 May 1998
 + Added date format to Log
 + Added timezone to Log
 + Handle params in getIntHeader and getDateHeader
 + Handle Single Threaded servlets with servlet pool
 + JDK1.2 javax.servlet API
 + Removed HttpRequest.getByteContent
 + Use javax.servlet.http.Cookie
 + Use javax.servlet.http.HttpSession
 + Use javax.servlet.http.HttpUtils.parsePostData

jetty-1.3.5 - 01 May 1998
 + Added date format to Log
 + Correct handling of multiple parameters
 + Debug triggers added to com.mortbay.Base.Code
 + Fixed socket inet bug in FTP

jetty-2.0Alpha1 - 08 April 1998
 + accept chunked data
 + Add HTTP/1.1 Date: header
 + Correct formatting of Date HTTP headers
 + Debug triggers added to com.mortbay.Base.Code
 + Fixed forward bug with no port number
 + handle extra spaces in HTTP headers
 + Handle file requests with If-Modified-Since: or If-Unmodified-Since:
 + Handle HEAD properly
 + Handle HTTP/1.1 Host: header
 + HttpTests test harness
 + persistent connections
 + Really fixed handling of multiple parameters
 + Removed HttpRequestHeader class
 + Requires Host: header for 1.1 requests
 + Send 100 Continue for HTTP/1.1 requests (concerned about push???)
 + Send Connection: close
 + Sends chunked data for 1.1 responses of unknown length.

jetty-1.3.4 - 15 March 1998
 + Dump servlet enhanced to exercise these changes.
 + Fixed handling of multiple parameters in query and form content.
   "?A=1%2C2&A=C%2CD" now returns two values ("1,2" & "C,D") rather than 4.
 + ServletHandler now takes an optional file base directory name which is used
   to set the translated path for pathInfo in servlet requests.

jetty-1.3.3
 + Closed exception window in HttpListener.java
 + Fixed TableForm.addButtonArea bug.
 + TableForm.extendRow() uses existing cell

jetty-1.3.2
 + Added per Table cell composite factories
 + Fixed proxy bug with no port number

jetty-1.3.1
 + Better handling of InvocationTargetException in debug
 + ForwardHandler only forwards as http/1.0 (from Tobias.Miller)
 + Improved parsing of stack traces
 + Minor fixes in SmtpMail
 + Minor release adjustments for Tracker

jetty-1.3.0
 + Added DbAdaptor to JDBC wrappers
 + Beta release of Tracker

jetty-1.2.0
 + Alternate look and feel for Jetty
 + Better Debug configuration
 + DebugServlet
 + Fixed install bug for nested classes
 + Reintroduced STF

jetty-1.1.1
 + Improved documentation

jetty-1.1
 + Improved connection caching in java.mortbay.JDBC
 + Moved HttpCode to com.mortbay.Util

jetty-1.0.1
 + Bug fixes

jetty-1.0
 + First release in com.mortbay package structure
 + Included Util, JDBC, HTML, HTTP, Jetty
<|MERGE_RESOLUTION|>--- conflicted
+++ resolved
@@ -1,42 +1,5 @@
 jetty-9.0.0-SNAPSHOT
 
-<<<<<<< HEAD
-jetty-8.1.8,v20121105 - 05 November 2012
- + 371170 MongoSessionManager LastAccessTimeTest fails
- + 388675 Non utf8 encoded query strings not decoded to parameter map using
-   queryEncoding
- + 388706 Avoid unnecessary indirection through Charset.name
- + 389390 AnnotationConfiguration is ignored if the metadata-complete attribute
-   is present in an override descriptor regardless of the value
- + 389452 if web-fragment metadata-complete==true still scan its related jar if
-   there there is a ServletContainerInitializer, ensure webapp restarts work
- + 389686 Fix reference to org.eclipse.jetty.util.log.stderr.LONG system
-   property in javadoc for StdErrLog
- + 389956 Bad __context set in WebAppContext.start sequence with respect to ENC
-   setup
- + 389965 OPTIONS should allow spaces in comma separated list
- + 390108 Servlet 3.0 API for programmatic login doesn't appear to work
- + 390161 Apply DeferredAuthentication fix to jaspi
- + 390163 Implement ServletRegistration.Dynamic.setServletSecurity
- + 390503 http-method-omission element not being processed
- + 390560 The method AnnotationParser.getAnnotationHandlers(String) always
-   returns a empty collection.
- + 391080 Multipart temp files can be left on disk from Request.getPart and
-   getParts
- + 391082 No exception if multipart input stream incomplete
- + 391188 Files written with Request.getPart().write(filename) should not be
-   auto-deleted
- + 391483 fix bad javadoc example in shutdown handler
- + 391622 Be lenient on RFC6265 restriction on duplicate cookie names in same
-   response
- + 391623 Add option to --stop to wait for target jetty to stop
- + 391877 org.eclipse.jetty.webapp.FragmentDescriptor incorrectly reporting
-   duplicate others for after ordering
- + 392239 Allow no error-code or exception for error-pages
- + 392525 Add option to --stop-wait to specify timeout
- + 392641 JDBC Sessions not scavenged if expired during downtime
- + 392812 MongoSessionIDManager never purges old sessions
-=======
 jetty-9.0.0.M2 - 05 November 2012
  + 371170 MongoSessionManager LastAccessTimeTest fails
  + 391877 org.eclipse.jetty.webapp.FragmentDescriptor incorrectly reporting
@@ -49,59 +12,22 @@
  + 392641 JDBC Sessions not scavenged if expired during downtime
  + 392812 MongoSessionIDManager never purges old sessions
  + 392959 Review HttpClient.getConversation(long).
->>>>>>> 32d0f950
  + 393014 Mongodb purgevalid using query for purgeinvalid
  + 393015 Mongodb purge not rescheduled
  + 393075 Jetty WebSocket client cannot connect to Tomcat WebSocket Server
  + 393218 add xsd=application/xml mime mapping to defaults
-<<<<<<< HEAD
-=======
  + 393291 Confusing log entry about (non) existing webAppSourceDirectory
  + 393303 use jetty-web.xml to explicitly add the jetty packages that need
    visability.   This commit also sucked in some changes made to help with the
    documentation process (improving deployer configuration management
->>>>>>> 32d0f950
  + 393363 Use Locale.ENGLISH for all toUpperCase and toLowerCase calls
  + 393368 min websocket version
  + 393383 delay onClose call until closeOut is done
  + 393494 HashSessionManager can't delete unrestorable sessions on Windows
-<<<<<<< HEAD
  + JETTY-1547 Jetty does not honor web.xml
    web-app/jsp-config/jsp-property-group/default-content-type
-
-jetty-7.6.8.v20121105 - 05 November 2012
- + 371170 MongoSessionManager LastAccessTimeTest fails
- + 388675 Non utf8 encoded query strings not decoded to parameter map using
-   queryEncoding
- + 389686 Fix reference to org.eclipse.jetty.util.log.stderr.LONG system
-   property in javadoc for StdErrLog
- + 389956 Bad __context set in WebAppContext.start sequence with respect to ENC
-   setup
- + 389965 OPTIONS should allow spaces in comma separated list
- + 390161 Apply DeferredAuthentication fix to jaspi
- + 390560 The method AnnotationParser.getAnnotationHandlers(String) always
-   returns a empty collection.
- + 391483 fix bad javadoc example in shutdown handler
- + 391622 Be lenient on RFC6265 restriction on duplicate cookie names in same
-   response
- + 391623 Add option to --stop to wait for target jetty to stop
- + 392239 Allow no error-code or exception for error-pages
- + 392525 Add option to --stop-wait to specify timeout
- + 392641 JDBC Sessions not scavenged if expired during downtime
- + 392812 MongoSessionIDManager never purges old sessions
- + 393014 Mongodb purgevalid using query for purgeinvalid
- + 393015 Mongodb purge not rescheduled
- + 393075 Jetty WebSocket client cannot connect to Tomcat WebSocket Server
- + 393218 add xsd=application/xml mime mapping to defaults
- + 393363 Use Locale.ENGLISH for all toUpperCase and toLowerCase calls
- + 393368 min websocket version
- + 393383 delay onClose call until closeOut is done
- + 393494 HashSessionManager can't delete unrestorable sessions on Windows
-
-=======
  + JETTY-1549 jetty-maven-plugin fails to reload the LoginService properly
  + JETTY-1550 virtual WEB-INF not created if project has overlays
->>>>>>> 32d0f950
 
 jetty-9.0.0.M1 - 15 October 2012
  + 369349 directory with spaces --dry-run fix
